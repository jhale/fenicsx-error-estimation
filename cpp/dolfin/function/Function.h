--- conflicted
+++ resolved
@@ -149,8 +149,8 @@
   ///         The values.
   /// @param    x (Eigen::Ref<const Eigen::VectorXd> x)
   ///         The coordinates.
-  void eval(Eigen::Ref<RowMatrixXd> values,
-            Eigen::Ref<const RowMatrixXd> x) const override;
+  void eval(Eigen::Ref<EigenRowMatrixXd> values,
+            Eigen::Ref<const EigenRowMatrixXd> x) const override;
 
   /// Evaluate function at given coordinates in given cell
   ///
@@ -163,15 +163,9 @@
   ///         The cell.
   /// @param    ufc_cell (ufc::cell)
   ///         The ufc::cell.
-<<<<<<< HEAD
-  void eval(Eigen::Ref<RowMatrixXd> values,
-            Eigen::Ref<const RowMatrixXd> x,
-            const dolfin::Cell& dolfin_cell, const ufc::cell& ufc_cell) const;
-=======
-  void eval(Eigen::Ref<Eigen::VectorXd> values,
-            Eigen::Ref<const Eigen::VectorXd> x, const mesh::Cell& dolfin_cell,
-            const ufc::cell& ufc_cell) const;
->>>>>>> de7b2a7c
+  void eval(Eigen::Ref<EigenRowMatrixXd> values,
+            Eigen::Ref<const EigenRowMatrixXd> x,
+            const mesh::Cell& dolfin_cell, const ufc::cell& ufc_cell) const;
 
   /// Interpolate function (on possibly non-matching meshes)
   ///
@@ -221,8 +215,8 @@
   ///         The coordinates of the point.
   /// @param    cell (ufc::cell)
   ///         The cell which contains the given point.
-  virtual void eval(Eigen::Ref<RowMatrixXd> values,
-                    Eigen::Ref<const RowMatrixXd> x,
+  virtual void eval(Eigen::Ref<EigenRowMatrixXd> values,
+                    Eigen::Ref<const EigenRowMatrixXd> x,
                     const ufc::cell& cell) const override;
 
   /// Restrict function to local cell (compute expansion coefficients w)
