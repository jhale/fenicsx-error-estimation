// Copyright (C) 2006-2011 Anders Logg
//
// This file is part of DOLFIN.
//
// DOLFIN is free software: you can redistribute it and/or modify
// it under the terms of the GNU Lesser General Public License as published by
// the Free Software Foundation, either version 3 of the License, or
// (at your option) any later version.
//
// DOLFIN is distributed in the hope that it will be useful,
// but WITHOUT ANY WARRANTY; without even the implied warranty of
// MERCHANTABILITY or FITNESS FOR A PARTICULAR PURPOSE. See the
// GNU Lesser General Public License for more details.
//
// You should have received a copy of the GNU Lesser General Public License
// along with DOLFIN. If not, see <http://www.gnu.org/licenses/>.
//
// Modified by Kristoffer Selim 2008
// Modified by Andre Massing 2010
// Modified by Jan Blechta 2013
//
// First added:  2006-06-05
// Last changed: 2016-06-10

#include <algorithm>
#include <array>

#include <dolfin/geometry/Point.h>
#include <dolfin/log/log.h>
#include "Cell.h"
#include "CellType.h"
#include "HexahedronCell.h"
#include "IntervalCell.h"
#include "MeshFunction.h"
#include "PointCell.h"
#include "QuadrilateralCell.h"
#include "TetrahedronCell.h"
#include "TriangleCell.h"
#include "Vertex.h"

using namespace dolfin;

<<<<<<< HEAD
=======
namespace dolfin
{
  // Comparison operator for sorting based on global indices
  class GlobalSort
  {
  public:

    GlobalSort(const std::vector<std::int64_t>& local_to_global_vertex_indices)
        : g(local_to_global_vertex_indices) {}

    bool operator() (const std::size_t& l, const std::size_t& r)
    { return g[l] < g[r]; }

    const std::vector<std::int64_t>& g;

  };
}

>>>>>>> 52ffb5dc
//-----------------------------------------------------------------------------
CellType::CellType(Type cell_type, Type facet_type)
  : _cell_type(cell_type), _facet_type(facet_type)
{
  // Do nothing
}
//-----------------------------------------------------------------------------
CellType::~CellType()
{
  // Do nothing
}
//-----------------------------------------------------------------------------
CellType* CellType::create(Type type)
{
  switch ( type )
  {
  case point:
    return new PointCell();
  case interval:
    return new IntervalCell();
  case triangle:
    return new TriangleCell();
  case tetrahedron:
    return new TetrahedronCell();
  case quadrilateral:
    return new QuadrilateralCell();
  case hexahedron:
    return new HexahedronCell();
  default:
    dolfin_error("CellType.cpp",
                 "create cell type",
                 "Unknown cell type (%d)", type);
  }

  return 0;
}
//-----------------------------------------------------------------------------
CellType* CellType::create(std::string type)
{
  return create(string2type(type));
}
//-----------------------------------------------------------------------------
CellType::Type CellType::string2type(std::string type)
{
  if (type == "point")
    return point;
  else if (type == "interval")
    return interval;
  else if (type == "triangle")
    return triangle;
  else if (type == "tetrahedron")
    return tetrahedron;
  else if (type == "quadrilateral")
    return quadrilateral;
  else if (type == "hexahedron")
    return hexahedron;
  else
  {
    dolfin_error("CellType.cpp",
                 "convert string to cell type",
                 "Unknown cell type (\"%s\")", type.c_str());
  }

  return interval;
}
//-----------------------------------------------------------------------------
std::string CellType::type2string(Type type)
{
  switch (type)
  {
  case point:
    return "point";
  case interval:
    return "interval";
  case triangle:
   return "triangle";
  case tetrahedron:
    return "tetrahedron";
  case quadrilateral:
    return "quadrilateral";
  case hexahedron:
    return "hexahedron";
  default:
    dolfin_error("CellType.cpp",
                 "convert cell type to string",
                 "Unknown cell type (\"%d\")", type);
  }

  return "";
}
//-----------------------------------------------------------------------------
CellType::Type CellType::entity_type(std::size_t i) const
{
  if (i == dim())
    return _cell_type;
  else if (i == dim() - 1)
    return _facet_type;
  else if (i == 1)
    return Type::interval;
 return Type::point;
}
//-----------------------------------------------------------------------------
std::size_t CellType::orientation(const Cell& cell, const Point& up) const
{
  Point n = cell.cell_normal();
  return (n.dot(up) < 0.0 ? 1 : 0);
}
//-----------------------------------------------------------------------------
double CellType::h(const MeshEntity& entity) const
{
  // Get mesh geometry
  const MeshGeometry& geometry = entity.mesh().geometry();

  // Get number of cell vertices
  const int num_vertices = entity.num_entities(0);

  // Get the coordinates (Points) of the vertices
  const unsigned int* vertices = entity.entities(0);
  dolfin_assert(vertices);
  std::array<Point, 4> points;
  dolfin_assert(num_vertices <= 4);
  for (int i = 0; i < num_vertices; ++i)
    points[i] = geometry.point(vertices[i]);

  // Get maximum edge length
  double h = 0.0;
  for (int i = 0; i < num_vertices; ++i)
  {
    for (int j = i + 1; j < num_vertices; ++j)
      h = std::max(h, points[i].distance(points[j]));
  }

  return h;
}
//-----------------------------------------------------------------------------
double CellType::inradius(const Cell& cell) const
{
  // Check cell type
  if (_cell_type != interval && _cell_type != triangle
      && _cell_type != tetrahedron)
  {
    dolfin_error("Cell.h",
                 "compute cell inradius",
                 "formula not implemented for non-simplicial cells");
  }

  // Pick dim
  const size_t d = dim();

  // Compute volume
  const double V = volume(cell);

  // Handle degenerate case
  if (V == 0.0)
    return 0.0;

  // Compute total area of facets
  double A = 0;
  for (std::size_t i = 0; i <= d; i++)
    A += facet_area(cell, i);

  // See Jonathan Richard Shewchuk: What Is a Good Linear Finite
  // Element?, online:
  // http://www.cs.berkeley.edu/~jrs/papers/elemj.pdf
  return d*V/A;
}
//-----------------------------------------------------------------------------
double CellType::radius_ratio(const Cell& cell) const
{
  const double r = inradius(cell);

  // Handle degenerate case
  if (r == 0.0)
    return 0.0;
  else
    return dim()*r/circumradius(cell);
}
//-----------------------------------------------------------------------------
bool CellType::ordered(const Cell& cell, const std::vector<std::int64_t>&
                       local_to_global_vertex_indices) const
{
  // Get mesh topology
  const MeshTopology& topology = cell.mesh().topology();
  const std::size_t dim = topology.dim();
  const std::size_t c = cell.index();

  // Get vertices
  const std::size_t num_vertices = topology(dim, 0).size(c);
  const unsigned int* vertices = topology(dim, 0)(c);
  dolfin_assert(vertices);

  // Check that vertices are in ascending order
  if (!increasing(num_vertices, vertices, local_to_global_vertex_indices))
    return false;

  // Note the comparison below: d + 1 < dim, not d < dim - 1
  // Otherwise, d < dim - 1 will evaluate to true for dim = 0 with std::size_t

  // Check numbering of entities of positive dimension and codimension
  for (std::size_t d = 1; d + 1 < dim; d++)
  {
    // Check if entities exist, otherwise skip
    const MeshConnectivity& connectivity = topology(d, 0);
    if (connectivity.empty())
      continue;

    // Get entities
    const std::size_t num_entities = topology(dim, d).size(c);
    const unsigned int* entities = topology(dim, d)(c);

    // Iterate over entities
    for (std::size_t e = 1; e < num_entities; e++)
    {
      // Get vertices for first entity
      const std::size_t  e0 = entities[e - 1];
      const std::size_t  n0 = connectivity.size(e0);
      const unsigned int* v0 = connectivity(e0);

      // Get vertices for second entity
      const std::size_t  e1 = entities[e];
      const std::size_t  n1 = connectivity.size(e1);
      const unsigned int* v1 = connectivity(e1);

      // Check ordering of entities
      if (!increasing(n0, v0, n1, v1, num_vertices, vertices,
                      local_to_global_vertex_indices))
        return false;
    }
  }

  return true;
}
//-----------------------------------------------------------------------------
void CellType::sort_entities(std::size_t num_vertices,
                             unsigned int* local_vertices,
                             const std::vector<std::int64_t>&
                             local_to_global_vertex_indices)
{
  // Two cases here, either sort vertices directly (when running in
  // serial) or sort based on the global indices (when running in
  // parallel)

  /// Comparison operator for sorting based on global indices
  class GlobalSort
  {
  public:

    GlobalSort(const std::vector<std::size_t>& local_to_global_vertex_indices)
        : g(local_to_global_vertex_indices) {}

    bool operator() (const std::size_t& l, const std::size_t& r)
    { return g[l] < g[r]; }

    const std::vector<std::size_t>& g;

  };

  // Sort on global vertex indices
  GlobalSort global_sort(local_to_global_vertex_indices);
  std::sort(local_vertices, local_vertices + num_vertices, global_sort);
}
//-----------------------------------------------------------------------------
bool CellType::increasing(std::size_t num_vertices,
                          const unsigned int* local_vertices,
                          const std::vector<std::int64_t>&
                          local_to_global_vertex_indices)
{
  // Two cases here, either check vertices directly (when running in serial)
  // or check based on the global indices (when running in parallel)

  for (std::size_t v = 1; v < num_vertices; v++)
    if (local_to_global_vertex_indices[local_vertices[v - 1]] >= local_to_global_vertex_indices[local_vertices[v]])
      return false;
  return true;
}
//-----------------------------------------------------------------------------
bool CellType::increasing(std::size_t n0, const unsigned int* v0,
                          std::size_t n1, const unsigned int* v1,
                          std::size_t num_vertices,
                          const unsigned int* local_vertices,
               const std::vector<std::int64_t>& local_to_global_vertex_indices)
{
  dolfin_assert(n0 == n1);
  dolfin_assert(num_vertices > n0);
  const std::size_t num_non_incident = num_vertices - n0;

  // Compute non-incident vertices for first entity
  std::vector<std::size_t> w0(num_non_incident);
  std::size_t k = 0;
  for (std::size_t i = 0; i < num_vertices; i++)
  {
    const std::size_t v = local_vertices[i];
    bool incident = false;
    for (std::size_t j = 0; j < n0; j++)
    {
      if (v0[j] == v)
      {
        incident = true;
        break;
      }
    }
    if (!incident)
      w0[k++] = v;
  }
  dolfin_assert(k == num_non_incident);

  // Compute non-incident vertices for second entity
  std::vector<std::size_t> w1(num_non_incident);
  k = 0;
  for (std::size_t i = 0; i < num_vertices; i++)
  {
    const std::size_t v = local_vertices[i];
    bool incident = false;
    for (std::size_t j = 0; j < n1; j++)
    {
      if (v1[j] == v)
      {
        incident = true;
        break;
      }
    }

    if (!incident)
      w1[k++] = v;
  }
  dolfin_assert(k == num_non_incident);

  // Compare lexicographic ordering of w0 and w1
  for (std::size_t i = 0; i < num_non_incident; i++)
  {
    if (local_to_global_vertex_indices[w0[i]]
        < local_to_global_vertex_indices[w1[i]])
    {
      return true;
    }
    else if (local_to_global_vertex_indices[w0[i]]
             > local_to_global_vertex_indices[w1[i]])
    {
      return false;
    }
  }

  return true;
}
//-----------------------------------------------------------------------------<|MERGE_RESOLUTION|>--- conflicted
+++ resolved
@@ -40,8 +40,6 @@
 
 using namespace dolfin;
 
-<<<<<<< HEAD
-=======
 namespace dolfin
 {
   // Comparison operator for sorting based on global indices
@@ -60,7 +58,6 @@
   };
 }
 
->>>>>>> 52ffb5dc
 //-----------------------------------------------------------------------------
 CellType::CellType(Type cell_type, Type facet_type)
   : _cell_type(cell_type), _facet_type(facet_type)
@@ -303,21 +300,6 @@
   // serial) or sort based on the global indices (when running in
   // parallel)
 
-  /// Comparison operator for sorting based on global indices
-  class GlobalSort
-  {
-  public:
-
-    GlobalSort(const std::vector<std::size_t>& local_to_global_vertex_indices)
-        : g(local_to_global_vertex_indices) {}
-
-    bool operator() (const std::size_t& l, const std::size_t& r)
-    { return g[l] < g[r]; }
-
-    const std::vector<std::size_t>& g;
-
-  };
-
   // Sort on global vertex indices
   GlobalSort global_sort(local_to_global_vertex_indices);
   std::sort(local_vertices, local_vertices + num_vertices, global_sort);
