// Copyright (C) 2007-2008 Kristian B. Oelgaard
//
// This file is part of DOLFIN.
//
// DOLFIN is free software: you can redistribute it and/or modify
// it under the terms of the GNU Lesser General Public License as published by
// the Free Software Foundation, either version 3 of the License, or
// (at your option) any later version.
//
// DOLFIN is distributed in the hope that it will be useful,
// but WITHOUT ANY WARRANTY; without even the implied warranty of
// MERCHANTABILITY or FITNESS FOR A PARTICULAR PURPOSE. See the
// GNU Lesser General Public License for more details.
//
// You should have received a copy of the GNU Lesser General Public License
// along with DOLFIN. If not, see <http://www.gnu.org/licenses/>.
//
// Modified by Anders Logg, 2008.
// Modified by Kristoffer Sleim, 2008.
//
// First added:  2007-12-12
// Last changed: 2010-01-19

#include <dolfin/log/log.h>
#include "Cell.h"
#include "Facet.h"
#include "MeshEditor.h"
#include "MeshEntity.h"
#include "Vertex.h"
#include "PointCell.h"

using namespace dolfin;

//-----------------------------------------------------------------------------
std::size_t PointCell::dim() const
{
  return 0;
}
//-----------------------------------------------------------------------------
std::size_t PointCell::num_entities(std::size_t dim) const
{
  switch (dim)
  {
  case 0:
    return 1; // vertices
  default:
    dolfin_error("PointCell.cpp",
                 "extract number of entities of given dimension in cell",
                 "Illegal topological dimension %d for point", dim);
  }

  return 0;
}
//-----------------------------------------------------------------------------
std::size_t PointCell::num_vertices(std::size_t dim) const
{
  switch (dim)
  {
  case 0:
    return 1; // vertices
  default:
    dolfin_error("PointCell.cpp",
                 "extract number of vertices of given dimension in cell",
                 "Illegal topological dimension %d for point", dim);
  }

  return 0;
}
//-----------------------------------------------------------------------------
std::size_t PointCell::orientation(const Cell& cell) const
{
  dolfin_error("PointCell.cpp",
               "find orientation",
               "Orientation not defined for point cell");
  return 0;
}
//-----------------------------------------------------------------------------
void PointCell::create_entities(std::vector<std::vector<std::size_t> >& e,
                                std::size_t dim,
                                const std::size_t* v) const
{
  dolfin_error("PointCell.cpp",
               "create entities",
               "Entities on a point cell are not defined");
}
//-----------------------------------------------------------------------------
void PointCell::refine_cell(Cell& cell, MeshEditor& editor,
                          std::size_t& current_cell) const
{
  dolfin_error("PointCell.cpp",
               "refine cell",
               "Refinement of a point cell is not defined");
}
//-----------------------------------------------------------------------------
double PointCell::volume(const MeshEntity& triangle) const
{
  dolfin_error("PointCell.cpp",
               "compute volume of cell",
               "Volume of a point cell is not defined");
  return 0.0;
}
//-----------------------------------------------------------------------------
double PointCell::diameter(const MeshEntity& triangle) const
{
  dolfin_error("PointCell.cpp",
               "find diameter of cell",
               "Diameter of a point cell is not defined");
  return 0.0;
}
//-----------------------------------------------------------------------------
double PointCell::normal(const Cell& cell, std::size_t facet, std::size_t i) const
{
  dolfin_error("PointCell.cpp",
               "find component of normal vector of cell",
               "Component %d of normal of a point cell is not defined", i);
  return 0.0;
}
//-----------------------------------------------------------------------------
Point PointCell::normal(const Cell& cell, std::size_t facet) const
{
  dolfin_error("PointCell.cpp",
               "find normal vector of cell",
               "Normal vector of a point cell is not defined");
  Point p;
  return p;
}
//-----------------------------------------------------------------------------
<<<<<<< HEAD
Point PointCell::cell_normal(const Cell& cell) const
{
  dolfin_error("PointCell.cpp",
               "compute cell normal",
               "Normal vector of a point cell is not defined");
  Point p;
  return p;
}
//-----------------------------------------------------------------------------
double PointCell::facet_area(const Cell& cell, uint facet) const
=======
double PointCell::facet_area(const Cell& cell, std::size_t facet) const
>>>>>>> 07c8646d
{
  dolfin_error("PointCell.cpp",
               "find facet area of cell",
               "Facet area of a point cell is not defined");
  return 0.0;
}
//-----------------------------------------------------------------------------
void PointCell::order(Cell& cell,
                 const std::vector<std::size_t>& local_to_global_vertex_indices) const
{
  dolfin_error("PointCell.cpp",
               "order cell",
               "Ordering of a point cell is not defined");
}
//-----------------------------------------------------------------------------
std::string PointCell::description(bool plural) const
{
  if (plural)
    return "points";
  return "points";
}
//-----------------------------------------------------------------------------
std::size_t PointCell::find_edge(std::size_t i, const Cell& cell) const
{
  dolfin_error("PointCell.cpp",
               "find edge",
               "Edges are not defined for a point cell");
  return 0;
}
//-----------------------------------------------------------------------------<|MERGE_RESOLUTION|>--- conflicted
+++ resolved
@@ -125,7 +125,6 @@
   return p;
 }
 //-----------------------------------------------------------------------------
-<<<<<<< HEAD
 Point PointCell::cell_normal(const Cell& cell) const
 {
   dolfin_error("PointCell.cpp",
@@ -135,10 +134,7 @@
   return p;
 }
 //-----------------------------------------------------------------------------
-double PointCell::facet_area(const Cell& cell, uint facet) const
-=======
 double PointCell::facet_area(const Cell& cell, std::size_t facet) const
->>>>>>> 07c8646d
 {
   dolfin_error("PointCell.cpp",
                "find facet area of cell",
