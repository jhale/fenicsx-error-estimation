// Copyright (C) 2008-2014 Niclas Jansson, Ola Skavhaug, Anders Logg,
// Garth N. Wells and Chris Richardson
//
// This file is part of DOLFIN.
//
// DOLFIN is free software: you can redistribute it and/or modify
// it under the terms of the GNU Lesser General Public License as published by
// the Free Software Foundation, either version 3 of the License, or
// (at your option) any later version.
//
// DOLFIN is distributed in the hope that it will be useful,
// but WITHOUT ANY WARRANTY; without even the implied warranty of
// MERCHANTABILITY or FITNESS FOR A PARTICULAR PURPOSE. See the
// GNU Lesser General Public License for more details.
//
// You should have received a copy of the GNU Lesser General Public License
// along with DOLFIN. If not, see <http://www.gnu.org/licenses/>.
//
// Modified by Kent-Andre Mardal 2011
// Modified by Anders Logg 2011
// Modified by Garth N. Wells 2011-2012
// Modified by Chris Richardson 2013-2014
//

#include <algorithm>
#include <iterator>
#include <map>
#include <memory>
#include <numeric>
#include <set>
#include <boost/multi_array.hpp>

#include <dolfin/log/log.h>
#include <dolfin/common/MPI.h>
#include <dolfin/common/Timer.h>
#include <dolfin/geometry/Point.h>
#include <dolfin/graph/GraphBuilder.h>
#include <dolfin/graph/ParMETIS.h>
#include <dolfin/graph/SCOTCH.h>
#include <dolfin/parameter/GlobalParameters.h>

#include "CellType.h"
#include "DistributedMeshTools.h"
#include "Facet.h"
#include "LocalMeshData.h"
#include "Mesh.h"
#include "MeshEditor.h"
#include "MeshEntity.h"
#include "MeshEntityIterator.h"
#include "MeshFunction.h"
#include "MeshTopology.h"
#include "MeshValueCollection.h"
#include "Vertex.h"
#include "MeshPartitioning.h"

using namespace dolfin;

// Explicitly instantiate some templated functions to help the Python
// wrappers
template void MeshPartitioning::build_mesh_value_collection(const Mesh& mesh,
   const std::vector<std::pair<std::pair<std::size_t, std::size_t>, std::size_t>>&
                                                            local_value_data,
   MeshValueCollection<std::size_t>& mesh_values);

template void MeshPartitioning::build_mesh_value_collection(const Mesh& mesh,
   const std::vector<std::pair<std::pair<std::size_t, std::size_t>, int>>&
                                                            local_value_data,
   MeshValueCollection<int>& mesh_values);

template void MeshPartitioning::build_mesh_value_collection(const Mesh& mesh,
   const std::vector<std::pair<std::pair<std::size_t, std::size_t>, double>>&
                                                            local_value_data,
   MeshValueCollection<double>& mesh_values);

template void MeshPartitioning::build_mesh_value_collection(const Mesh& mesh,
   const std::vector<std::pair<std::pair<std::size_t, std::size_t>, bool>>&
                                                            local_value_data,
                                     MeshValueCollection<bool>& mesh_values);

//-----------------------------------------------------------------------------
void MeshPartitioning::build_distributed_mesh(Mesh& mesh)
{
  if (MPI::size(mesh.mpi_comm()) > 1)
  {
    // Create and distribute local mesh data
    LocalMeshData local_mesh_data(mesh);

    // Build distributed mesh
    const std::string ghost_mode = parameters["ghost_mode"];
    build_distributed_mesh(mesh, local_mesh_data, ghost_mode);
  }
}
//-----------------------------------------------------------------------------
void MeshPartitioning::build_distributed_mesh(Mesh& mesh,
                            const std::vector<int>& cell_destinations,
                            const std::string ghost_mode)
{
  if (MPI::size(mesh.mpi_comm()) > 1)
  {
    // Create and distribute local mesh data
    LocalMeshData local_mesh_data(mesh);

    // Attach cell destinations
    local_mesh_data.cell_partition = cell_destinations;

    // Build distributed mesh
    build_distributed_mesh(mesh, local_mesh_data, ghost_mode);
  }
}
//-----------------------------------------------------------------------------
void MeshPartitioning::build_distributed_mesh(Mesh& mesh,
                                              const LocalMeshData& local_data,
                                              const std::string ghost_mode)
{
  Timer timer("Build distributed mesh from local mesh data");

  // Get mesh partitioner
  const std::string partitioner = parameters["mesh_partitioner"];

  // MPI communicator
  MPI_Comm comm = mesh.mpi_comm();

  // Compute cell partitioning or use partitioning provided in local_data
  std::vector<int> cell_partition;
  std::map<std::int64_t, std::vector<int>> ghost_procs;
  if (local_data.cell_partition.empty())
  {
    auto partition_data = partition_cells(comm, local_data, partitioner);
    std::swap(cell_partition, partition_data.first);
    std::swap(ghost_procs, partition_data.second);
  }
  else
  {
    // Copy cell partition
    cell_partition = local_data.cell_partition;
    dolfin_assert(cell_partition.size() == local_data.global_cell_indices.size());
    dolfin_assert(*std::max_element(cell_partition.begin(), cell_partition.end())
                  < (int) MPI::size(comm));
  }

  if (ghost_procs.empty() && ghost_mode != "none")
  {
    // FIXME: need to generate ghost cell information here
    // by doing a facet-matching operation "GraphBuilder" style
    dolfin_error("MeshPartitioning.cpp",
                 "build ghost mesh",
                 "Ghost cell information not available");
  }

  // Build mesh from local mesh data and provided cell partition
  build(mesh, local_data, cell_partition, ghost_procs, ghost_mode);

  // Create MeshDomains from local_data
  // FIXME: probably not working with ghost cells?
  build_mesh_domains(mesh, local_data);

  // Initialise number of globally connected cells to each facet. This is
  // necessary to distinguish between facets on an exterior boundary and
  // facets on a partition boundary (see
  // https://bugs.launchpad.net/dolfin/+bug/733834).
  DistributedMeshTools::init_facet_cell_connections(mesh);
}
//-----------------------------------------------------------------------------
std::pair<std::vector<int>, std::map<std::int64_t, std::vector<int>>>
 MeshPartitioning::partition_cells(const MPI_Comm& mpi_comm,
                                   const LocalMeshData& mesh_data,
                                   const std::string partitioner)
{
  std::vector<int> cell_partition;
  std::map<std::int64_t, std::vector<int>> ghost_procs;

  // Compute cell partition using partitioner from parameter system
  if (partitioner == "SCOTCH")
  {
    std::unique_ptr<CellType> cell_type(CellType::create(mesh_data.cell_type));
    dolfin_assert(cell_type);
    SCOTCH::compute_partition(mpi_comm, cell_partition, ghost_procs,
                              mesh_data.cell_vertices,
                              mesh_data.global_cell_indices,
                              mesh_data.cell_weight,
                              mesh_data.num_global_vertices,
                              mesh_data.num_global_cells,
                              *cell_type);
  }
  else if (partitioner == "ParMETIS")
  {
    ParMETIS::compute_partition(mpi_comm, cell_partition, ghost_procs,
                                mesh_data.cell_vertices,
                                mesh_data.num_vertices_per_cell);
  }
  else
  {
    dolfin_error("MeshPartitioning.cpp",
                 "compute cell partition",
                 "Mesh partitioner '%s' is unknown.", partitioner.c_str());
  }

  return {cell_partition, ghost_procs};
}
//-----------------------------------------------------------------------------
void MeshPartitioning::build(Mesh& mesh, const LocalMeshData& mesh_data,
     const std::vector<int>& cell_partition,
     const std::map<std::int64_t, std::vector<int>>& ghost_procs,
     const std::string ghost_mode)
{
  // Distribute cells
  Timer timer("Distribute mesh (cells and vertices)");

  // Topological dimension
  const int tdim = mesh_data.tdim;

  // Structure to hold received data about local mesh
  LocalMeshData new_mesh_data(mesh.mpi_comm());

  // Copy over some basic information
  dolfin_assert(mesh_data.tdim >= 0);
  new_mesh_data.tdim = mesh_data.tdim;

  dolfin_assert(mesh_data.gdim > 0);
  new_mesh_data.gdim = mesh_data.gdim;

  dolfin_assert(mesh_data.num_global_cells >= 0);
  new_mesh_data.num_global_cells = mesh_data.num_global_cells;

  dolfin_assert(mesh_data.num_vertices_per_cell > 0);
  new_mesh_data.num_vertices_per_cell = mesh_data.num_vertices_per_cell;

  new_mesh_data.cell_type = mesh_data.cell_type;

  dolfin_assert(mesh_data.num_global_vertices >= 0);
  new_mesh_data.num_global_vertices = mesh_data.num_global_vertices;

  // FIXME: explain structure of shared_cells
  // Keep tabs on ghost cell ownership (map from local cell index to sharing
  // processes)

  // Send cells to processes that need them. Returns
  // 0. Number of regular cells on this process
  // 1. Map from local cell index to to sharing process for ghosted cells
  std::tuple<std::int32_t, std::map<std::int32_t, std::set<unsigned int>>>
    dist_cell_data = distribute_cells(mesh.mpi_comm(), mesh_data,
                                      cell_partition, ghost_procs,
                                      new_mesh_data.cell_vertices,
                                      new_mesh_data.global_cell_indices,
                                      new_mesh_data.cell_partition);

  const std::int32_t num_regular_cells = std::get<0>(dist_cell_data);
  std::map<std::int32_t, std::set<unsigned int>>&
    shared_cells = std::get<1>(dist_cell_data);

  if (ghost_mode == "shared_vertex")
  {
    // Send/receive additional cells defined by connectivity to the shared
    // vertices. Add new cells to new_mesh_data
    distribute_cell_layer(mesh.mpi_comm(), num_regular_cells,
                          new_mesh_data.num_global_vertices, shared_cells,
                          new_mesh_data.cell_vertices,
                          new_mesh_data.global_cell_indices,
                          new_mesh_data.cell_partition);
  }
  else if (ghost_mode == "none")
  {
    // Resize to remove all ghost cells
    new_mesh_data.cell_partition.resize(num_regular_cells);
    new_mesh_data.global_cell_indices.resize(num_regular_cells);
    const std::size_t num_cell_vertices = mesh_data.num_vertices_per_cell;
    new_mesh_data.cell_vertices.resize(boost::extents[num_regular_cells][num_cell_vertices]);
    shared_cells.clear();
  }

#ifdef HAS_SCOTCH
  if (parameters["reorder_cells_gps"])
  {
    std::unique_ptr<CellType> cell_type(CellType::create(mesh_data.cell_type));
    dolfin_assert(cell_type);
    reorder_cells_gps(mesh.mpi_comm(), num_regular_cells, *cell_type,
                      shared_cells, new_mesh_data.cell_vertices,
                      new_mesh_data.global_cell_indices);
  }
#endif

  // Generate mapping from global to local indexing for vertices
  // also calculating which vertices are 'ghost' and putting them
  // at the end of the local range
  std::map<std::int64_t, std::int32_t> vertex_global_to_local;
  const std::size_t num_regular_vertices
    = compute_vertex_mapping(mesh.mpi_comm(), num_regular_cells,
                             new_mesh_data.cell_vertices,
                             new_mesh_data.vertex_indices,
                             vertex_global_to_local);

#ifdef HAS_SCOTCH
  if (parameters["reorder_vertices_gps"])
  {
    reorder_vertices_gps(mesh.mpi_comm(), num_regular_vertices,
                         num_regular_cells, mesh_data.num_vertices_per_cell,
                         new_mesh_data.cell_vertices,
                         new_mesh_data.vertex_indices, vertex_global_to_local);
  }
#endif

  // Send vertices to processes that need them, informing all
  // sharing processes of their destinations
  std::map<std::int32_t, std::set<unsigned int>> shared_vertices;
  distribute_vertices(mesh.mpi_comm(), mesh_data, new_mesh_data,
                      vertex_global_to_local, shared_vertices);
  timer.stop();

  // Build mesh from new_mesh_data
  build_mesh(mesh, vertex_global_to_local, new_mesh_data);

  // Fix up some of the ancilliary data about sharing and ownership
  // now that the mesh has been initialised

  // Copy cell ownership
  std::vector<unsigned int>& cell_owner = mesh.topology().cell_owner();
  cell_owner.clear();
  cell_owner.insert(cell_owner.begin(),
                    new_mesh_data.cell_partition.begin() + num_regular_cells,
                    new_mesh_data.cell_partition.end());

  // Set the ghost cell offset
  mesh.topology().init_ghost(tdim, num_regular_cells);

  // Set the ghost vertex offset
  mesh.topology().init_ghost(0, num_regular_vertices);

  // Assign map of shared cells and vertices
  mesh.topology().shared_entities(mesh_data.tdim) = shared_cells;
  mesh.topology().shared_entities(0) = shared_vertices;
}
//-----------------------------------------------------------------------------
void MeshPartitioning::reorder_cells_gps(
  MPI_Comm mpi_comm,
  const unsigned int num_regular_cells,
  const CellType& cell_type,
  std::map<std::int32_t, std::set<unsigned int>>& shared_cells,
  boost::multi_array<std::int64_t, 2>& cell_vertices,
  std::vector<std::int64_t>& global_cell_indices)
{
  Timer timer("Reorder cells using GPS ordering");

  // Make dual graph from vertex indices, using GraphBuilder
  // FIXME: this should be reused later to add the facet-cell topology
  std::vector<std::set<std::size_t>> local_graph;
  GraphBuilder::FacetCellMap facet_cell_map;
  GraphBuilder::compute_local_dual_graph(mpi_comm, cell_vertices, cell_type,
                                         global_cell_indices, local_graph,
                                         facet_cell_map);

  const std::size_t num_all_cells = cell_vertices.shape()[0];

  const std::size_t local_cell_offset
    = MPI::global_offset(mpi_comm, num_all_cells, true);

  // Convert between graph types, removing offset
  // FIXME: make all graphs the same type
  Graph g_dual;
  // Ignore the ghost cells - they will not be reordered
  // FIXME: reorder ghost cells too
  for (unsigned int i = 0; i != num_regular_cells; ++i)
  {
    dolfin::Set<int> conn_set;
    for (auto q = local_graph[i].begin(); q != local_graph[i].end(); ++q)
    {
      dolfin_assert(*q >= local_cell_offset);
      const int local_index = *q - local_cell_offset;

      // Ignore ghost cells in connectivity
      if (local_index < (int)num_regular_cells)
        conn_set.insert(local_index);
    }
    g_dual.push_back(conn_set);
  }
  std::vector<int> remap = SCOTCH::compute_gps(g_dual);

  boost::multi_array<std::int64_t, 2> remapped_cell_vertices = cell_vertices;
  std::vector<std::int64_t> remapped_global_cell_indices = global_cell_indices;
  for (unsigned int i = 0; i != g_dual.size(); ++i)
  {
    // Remap data
    const unsigned int j = remap[i];
    remapped_cell_vertices[j] = cell_vertices[i];
    remapped_global_cell_indices[j] = global_cell_indices[i];
  }

  std::map<std::int32_t, std::set<unsigned int>> remapped_shared_cells;
  for (auto p = shared_cells.begin(); p != shared_cells.end(); ++p)
  {
    const unsigned int cell_index = p->first;
    if (cell_index < num_regular_cells)
      remapped_shared_cells.insert({remap[cell_index], p->second});
    else
      remapped_shared_cells.insert(*p);
  }

  // Assign
  cell_vertices = remapped_cell_vertices;
  global_cell_indices = remapped_global_cell_indices;
  shared_cells = remapped_shared_cells;
}
//-----------------------------------------------------------------------------
void MeshPartitioning::reorder_vertices_gps(MPI_Comm mpi_comm,
     unsigned int num_regular_vertices,
     unsigned int num_regular_cells,
     const int num_vertices_per_cell,
     const boost::multi_array<std::int64_t, 2>& cell_vertices,
     std::vector<std::int64_t>& vertex_indices,
     std::map<std::int64_t, std::int32_t>& vertex_global_to_local)
{
  // FIXME: should vertex_global_to_local be cleared first?

  Timer timer("Reorder vertices using GPS ordering");

  // Make local real graph (vertices are nodes, edges are edges)
  Graph g(num_regular_vertices);
  for (unsigned int i = 0; i < num_regular_cells; ++i)
  {
    for (int j = 0; j < num_vertices_per_cell; ++j)
    {
      const std::int32_t vj = vertex_global_to_local[cell_vertices[i][j]];
      if (vj < (int)num_regular_vertices)
      {
        for (int k = j + 1; k < num_vertices_per_cell; ++k)
        {
          const std::int32_t vk = vertex_global_to_local[cell_vertices[i][k]];
          if (vk < (int)num_regular_vertices)
          {
            g[vj].insert(vk);
            g[vk].insert(vj);
          }
        }
      }
    }
  }

  std::vector<int> remap = SCOTCH::compute_gps(g);

  // Remap global-to-local mapping
  for (auto p = vertex_global_to_local.begin();
        p != vertex_global_to_local.end(); ++p)
  {
    if (p->second < (int)num_regular_vertices)
      p->second = (std::size_t)remap[p->second];
  }

  // Remap local-to-global mapping
  std::vector<std::int64_t> remapped_vertex_indices = vertex_indices;
  for (unsigned int i = 0; i != num_regular_vertices; ++i)
  {
    const unsigned int j = remap[i];
    remapped_vertex_indices[j] = vertex_indices[i];
  }

  // Assign
  // FIXME: use swap?
  vertex_indices = remapped_vertex_indices;
}
//-----------------------------------------------------------------------------
void MeshPartitioning::distribute_cell_layer(MPI_Comm mpi_comm,
  const int num_regular_cells,
  const std::int64_t num_global_vertices,
  std::map<std::int32_t, std::set<unsigned int>>& shared_cells,
  boost::multi_array<std::int64_t, 2>& cell_vertices,
  std::vector<std::int64_t>& global_cell_indices,
  std::vector<int>& cell_partition)
{
  Timer timer("Distribute cell layer");

  const int mpi_size = MPI::size(mpi_comm);
  const int mpi_rank = MPI::rank(mpi_comm);

  // Get set of vertices in ghost cells
  std::map<std::int64_t, std::vector<std::int64_t>> sh_vert_to_cell;

  // Make global-to-local map of shared cells
  std::map<std::int64_t, int> cell_global_to_local;
  for (int i = num_regular_cells; i < (int) cell_vertices.size(); ++i)
  {
    // Add map entry for each vertex
    for(auto p = cell_vertices[i].begin(); p != cell_vertices[i].end(); ++p)
      sh_vert_to_cell.insert({*p, std::vector<std::int64_t>()});

    cell_global_to_local.insert({global_cell_indices[i], i});
  }

  // Reduce vertex set to those which also appear in local cells
  // giving the effective boundary vertices.
  // Make a map from these vertices to the set of connected cells
  // (but only adding locally owned cells)

  // Go through all regular cells
  // to add any previously unshared cells.
  for (int i = 0; i < num_regular_cells; ++i)
  {
    for (auto v = cell_vertices[i].begin(); v != cell_vertices[i].end(); ++v)
    {
      auto vc_it = sh_vert_to_cell.find(*v);
      if (vc_it != sh_vert_to_cell.end())
      {
        cell_global_to_local.insert({global_cell_indices[i], i});
        vc_it->second.push_back(i);
      }
    }
  }

  // Send lists of cells/owners to MPI::index_owner of vertex,
  // collating and sending back out...
  std::vector<std::vector<std::int64_t>> send_vertcells(mpi_size);
  std::vector<std::vector<std::int64_t>> recv_vertcells(mpi_size);
  for (auto vc_it = sh_vert_to_cell.begin();
       vc_it != sh_vert_to_cell.end(); ++vc_it)
  {
    const int dest = MPI::index_owner(mpi_comm, vc_it->first,
                                      num_global_vertices);

    std::vector<std::int64_t>& sendv = send_vertcells[dest];

    // Pack as [cell_global_index, this_vertex, [other_vertices]]
    for (auto q = vc_it->second.begin(); q != vc_it->second.end(); ++q)
    {
      sendv.push_back(global_cell_indices[*q]);
      sendv.push_back(vc_it->first);
      for (auto v = cell_vertices[*q].begin(); v != cell_vertices[*q].end(); ++v)
      {
        if (*v != vc_it->first)
          sendv.push_back(*v);
      }
    }
  }

  MPI::all_to_all(mpi_comm, send_vertcells, recv_vertcells);

  const unsigned int num_cell_vertices = cell_vertices.shape()[1];

  // Collect up cells on common vertices

  // Reset map
  sh_vert_to_cell.clear();

  for (int i = 0; i < mpi_size; ++i)
  {
    const std::vector<std::int64_t>& recv_i = recv_vertcells[i];
    for (auto q = recv_i.begin(); q != recv_i.end(); q += num_cell_vertices + 1)
    {
      const std::size_t vertex_index = *(q + 1);
      std::vector<std::int64_t> cell_set(1, i);
      cell_set.insert(cell_set.end(), q, q + num_cell_vertices + 1);

      // Packing: [owner, cell_index, this_vertex, [other_vertices]]
      // Look for vertex in map, and add the attached cell
      auto it = sh_vert_to_cell.find(vertex_index);
      if (it == sh_vert_to_cell.end())
        sh_vert_to_cell.insert({vertex_index, cell_set});
      else
        it->second.insert(it->second.end(), cell_set.begin(), cell_set.end());
    }
  }

  // Clear sending arrays
  send_vertcells = std::vector<std::vector<std::int64_t>>(mpi_size);

  // Send back out to all processes which share the same vertex
  // FIXME: avoid sending back own cells to owner?
  for (auto p = sh_vert_to_cell.begin(); p != sh_vert_to_cell.end(); ++p)
  {
    for (auto q = p->second.begin(); q != p->second.end();
          q += (num_cell_vertices + 2))
    {
      send_vertcells[*q].insert(send_vertcells[*q].end(), p->second.begin(),
                                p->second.end());
    }
  }

  MPI::all_to_all(mpi_comm, send_vertcells, recv_vertcells);

  // Count up new cells, assign local index, set owner
  // and initialise shared_cells

  const unsigned int num_cells = cell_vertices.shape()[0];
  unsigned int count = num_cells;

  for (auto p = recv_vertcells.begin(); p != recv_vertcells.end(); ++p)
  {
    for (auto q = p->begin(); q != p->end(); q += num_cell_vertices + 2)
    {
      const std::int64_t owner = *q;
      const std::int64_t cell_index = *(q + 1);
      auto cell_it = cell_global_to_local.find(cell_index);
      if (cell_it == cell_global_to_local.end())
      {
        cell_global_to_local.insert({cell_index, count});
        shared_cells.insert({count, std::set<unsigned int>()});
        global_cell_indices.push_back(cell_index);
        cell_partition.push_back(owner);
        ++count;
      }
    }
  }

  cell_vertices.resize(boost::extents[count][num_cell_vertices]);
  std::set<unsigned int> sharing_procs;
  std::vector<std::size_t> sharing_cells;
  std::size_t last_vertex = std::numeric_limits<std::size_t>::max();
  for (auto p = recv_vertcells.begin(); p != recv_vertcells.end(); ++p)
  {
    for (auto q = p->begin(); q != p->end(); q += num_cell_vertices + 2)
    {
      const std::size_t shared_vertex = *(q + 2);
      const int owner = *q;
      const std::size_t cell_index = *(q + 1);
      const std::size_t local_index
        = cell_global_to_local.find(cell_index)->second;

      // Add vertices to new cells
      if (local_index >= num_cells)
      {
        for (unsigned int j = 0; j != num_cell_vertices; ++j)
          cell_vertices[local_index][j] = *(q + j + 2);
      }

      // If starting on a new shared vertex, dump old data
      // into shared_cells
      if (shared_vertex != last_vertex)
      {
        last_vertex = shared_vertex;
        for (auto c = sharing_cells.begin(); c != sharing_cells.end(); ++c)
        {
          auto it = shared_cells.find(*c);
          if (it == shared_cells.end())
            shared_cells.insert({*c, sharing_procs});
          else
            it->second.insert(sharing_procs.begin(), sharing_procs.end());
        }
        sharing_procs.clear();
        sharing_cells.clear();
      }

      // Don't include self in sharing processes
      if (owner != mpi_rank)
         sharing_procs.insert(owner);
      sharing_cells.push_back(local_index);
    }
  }

  for (auto c = sharing_cells.begin(); c != sharing_cells.end(); ++c)
  {
    auto it = shared_cells.find(*c);
    if (it == shared_cells.end())
      shared_cells.insert({*c, sharing_procs});
    else
      it->second.insert(sharing_procs.begin(), sharing_procs.end());
  }
}
//-----------------------------------------------------------------------------
std::tuple<std::int32_t, std::map<std::int32_t, std::set<unsigned int>>>
MeshPartitioning::distribute_cells(
  const MPI_Comm mpi_comm,
  const LocalMeshData& mesh_data,
  const std::vector<int>& cell_partition,
<<<<<<< HEAD
  const std::map<std::int64_t, dolfin::Set<int>>& ghost_procs,
=======
  const std::map<std::int64_t, std::vector<int>>& ghost_procs,
  std::map<unsigned int, std::set<unsigned int>>& shared_cells,
>>>>>>> bb2f26ec
  boost::multi_array<std::int64_t, 2>& new_cell_vertices,
  std::vector<std::int64_t>& new_global_cell_indices,
  std::vector<int>& new_cell_partition)
{
  // This function takes the partition computed by the partitioner stored in
  // cell_partition/ghost_procs Some cells go to multiple destinations. Each
  // cell is transmitted to its final destination(s) including its global index,
  // and the cell owner (for ghost cells this will be different from the
  // destination)

  Timer timer("Distribute cells");

  const std::size_t mpi_size = MPI::size(mpi_comm);
  const std::size_t mpi_rank = MPI::rank(mpi_comm);

  std::map<std::int32_t, std::set<unsigned int>> shared_cells;


  // Get dimensions of local mesh_data
  const std::size_t num_local_cells = mesh_data.cell_vertices.size();
  dolfin_assert(mesh_data.global_cell_indices.size() == num_local_cells);
  const std::size_t num_cell_vertices = mesh_data.num_vertices_per_cell;
  if (!mesh_data.cell_vertices.empty())
  {
    if (mesh_data.cell_vertices[0].size() != num_cell_vertices)
    {
      dolfin_error("MeshPartitioning.cpp",
                   "distribute cells",
                   "Mismatch in number of cell vertices (%d != %d) on process %d",
                   mesh_data.cell_vertices[0].size(), num_cell_vertices,
                   mpi_rank);
    }
  }

  // Send all cells to their destinations including their global indices.
  // First element of vector is cell count of unghosted cells,
  // second element is count of ghost cells.
  std::vector<std::vector<std::size_t>>
    send_cell_vertices(mpi_size, std::vector<std::size_t>(2, 0) );

  for (unsigned int i = 0; i != cell_partition.size(); ++i)
  {
    // If cell is in ghost_procs map, use that to determine
    // destinations, otherwise just use the cell_partition
    // vector
    auto map_it = ghost_procs.find(i);
    if (map_it != ghost_procs.end())
    {
      const std::vector<int>& destinations = map_it->second;
      for (auto dest = destinations.begin(); dest != destinations.end(); ++dest)
      {
        // Create reference to destination vector
        std::vector<std::size_t>& send_cell_dest = send_cell_vertices[*dest];

        // Count of ghost cells, followed by ghost processes
        send_cell_dest.push_back(destinations.size());
        send_cell_dest.insert(send_cell_dest.end(), destinations.begin(),
                              destinations.end());

        // Global cell index
        send_cell_dest.push_back(mesh_data.global_cell_indices[i]);
        // Global vertex indices
        send_cell_dest.insert(send_cell_dest.end(),
                              mesh_data.cell_vertices[i].begin(),
                              mesh_data.cell_vertices[i].end());

        // First entry is the owner, so this counts as a 'local' cell
        // subsequent entries are 'remote ghosts'
        if (dest == destinations.begin())
          send_cell_dest[0]++;
        else
          send_cell_dest[1]++;
      }
    }
    else
    {
      // Single destination (unghosted cell)
      std::vector<std::size_t>& send_cell_dest
        = send_cell_vertices[cell_partition[i]];
      send_cell_dest.push_back(0);
      // Global cell index
      send_cell_dest.push_back(mesh_data.global_cell_indices[i]);
      // Global vertex indices
      send_cell_dest.insert(send_cell_dest.end(),
                            mesh_data.cell_vertices[i].begin(),
                            mesh_data.cell_vertices[i].end());
      send_cell_dest[0]++;
    }
  }

  // Distribute cell-vertex connectivity and ownership information
  std::vector<std::vector<std::size_t>> received_cell_vertices(mpi_size);
  MPI::all_to_all(mpi_comm, send_cell_vertices, received_cell_vertices);

  // Count number of received cells (first entry in vector)
  // and find out how many ghost cells there are...
  std::size_t local_count = 0;
  std::size_t ghost_count = 0;
  for (std::size_t p = 0; p < mpi_size; ++p)
  {
    std::vector<std::size_t>& received_data = received_cell_vertices[p];
    local_count += received_data[0];
    ghost_count += received_data[1];
  }

  const std::size_t all_count = ghost_count + local_count;

  // Put received mesh data into new_mesh_data structure
  new_cell_vertices.resize(boost::extents[all_count][num_cell_vertices]);
  new_global_cell_indices.resize(all_count);
  new_cell_partition.resize(all_count);

  // Unpack received data
  // Create a map from cells which are shared, to the remote processes
  // which share them - corral ghost cells to end of range
  std::size_t c = 0;
  std::size_t gc = local_count;
  for (std::size_t p = 0; p < mpi_size; ++p)
  {
    std::vector<std::size_t>& received_data = received_cell_vertices[p];
    for (auto it = received_data.begin() + 2; it != received_data.end();
         it += (*it + num_cell_vertices + 2))
    {
      auto tmp_it = it;
      const unsigned int num_ghosts = *tmp_it++;

      // Determine owner, and indexing.
      // Note that *tmp_it may be equal to mpi_rank
      const std::size_t owner = (num_ghosts == 0) ? mpi_rank : *tmp_it;
      const std::size_t idx = (owner == mpi_rank) ? c : gc;

      new_cell_partition[idx] = owner;
      if (num_ghosts != 0)
      {
        std::set<unsigned int> proc_set(tmp_it, tmp_it + num_ghosts);
        // Remove self from set of sharing processes
        proc_set.erase(mpi_rank);
        shared_cells.insert({idx, proc_set});
        tmp_it += num_ghosts;
      }
      new_global_cell_indices[idx] = *tmp_it++;
      for (std::size_t j = 0; j < num_cell_vertices; ++j)
        new_cell_vertices[idx][j] = *tmp_it++;
      if (owner == mpi_rank)
        ++c;
      else
        ++gc;
    }
  }

  dolfin_assert(c == local_count);
  dolfin_assert(gc == all_count);
  //return {local_count, shared_cells};
  return std::make_tuple(local_count, shared_cells);

}
//-----------------------------------------------------------------------------
std::size_t MeshPartitioning::compute_vertex_mapping(MPI_Comm mpi_comm,
                         unsigned int num_regular_cells,
                         const boost::multi_array<std::int64_t, 2>& cell_vertices,
                         std::vector<std::int64_t>& vertex_indices,
                         std::map<std::int64_t, std::int32_t>& vertex_global_to_local)
{
  vertex_global_to_local.clear();

  // Get set of unique vertices from cells and start constructing a
  // global_to_local map.  Ghost vertices will be at the end of the
  // range (v >= num_regular_vertices).
  int32_t v = 0;
  int32_t num_regular_vertices = 0;
  for (unsigned int i = 0; i != cell_vertices.size(); ++i)
  {
    for (auto q = cell_vertices[i].begin(); q != cell_vertices[i].end(); ++q)
    {
      auto map_it = vertex_global_to_local.find(*q);
      if (map_it == vertex_global_to_local.end())
      {
        vertex_global_to_local.insert({*q, v});
        vertex_indices.push_back(*q);
        ++v;
        if (i < num_regular_cells)
          num_regular_vertices = v;
      }
    }
  }

  return num_regular_vertices;
}
//-----------------------------------------------------------------------------
void MeshPartitioning::distribute_vertices(
  const MPI_Comm mpi_comm,
  const LocalMeshData& mesh_data,
  LocalMeshData& new_mesh_data,
<<<<<<< HEAD
  std::map<std::size_t, std::size_t>& vertex_global_to_local,
  std::map<std::int32_t, std::set<unsigned int>>& shared_vertices_local)
=======
  std::map<std::int64_t, std::int32_t>& vertex_global_to_local,
  std::map<unsigned int, std::set<unsigned int>>& shared_vertices_local)
>>>>>>> bb2f26ec
{
  // This function distributes all vertices (coordinates and
  // local-to-global mapping) according to the cells that are stored
  // on each process. This happens in several stages: First each
  // process figures out which vertices it needs (by looking at its
  // cells) and where those vertices are located. That information is
  // then distributed so that each process learns where it needs to
  // send its vertices.

  Timer timer("Distribute vertices");

  const std::vector<std::int64_t>& vertex_indices
    = new_mesh_data.vertex_indices;

  // Get number of processes
  const std::size_t mpi_size = MPI::size(mpi_comm);

  // Get geometric dimension
  const std::size_t gdim = mesh_data.gdim;

  // Compute where (process number) the vertices we need are located
  // using MPI::index_owner()
  std::vector<std::vector<std::size_t>> send_vertex_indices(mpi_size);
  for (auto required_vertex = vertex_indices.begin();
       required_vertex != vertex_indices.end(); ++required_vertex)
  {
    // Get process that has required vertex
    const std::size_t location = MPI::index_owner(mpi_comm, *required_vertex,
                                                  mesh_data.num_global_vertices);
    send_vertex_indices[location].push_back(*required_vertex);
  }

  // Convenience reference
  const std::vector<std::vector<std::size_t>>& vertex_location
    = send_vertex_indices;

  // Send required vertices to other processes, and receive back
  // vertices required by other processes.
  std::vector<std::vector<std::size_t>> received_vertex_indices;
  MPI::all_to_all(mpi_comm, send_vertex_indices, received_vertex_indices);

  // Redistribute received_vertex_indices as vertex sharing
  // information
  build_shared_vertices(mpi_comm, shared_vertices_local,
                        vertex_global_to_local, received_vertex_indices);

  // Distribute vertex coordinates
  std::vector<std::vector<double>> send_vertex_coordinates(mpi_size);
  const std::pair<std::size_t, std::size_t> local_vertex_range
    = MPI::local_range(mpi_comm, mesh_data.num_global_vertices);
  for (std::size_t p = 0; p < mpi_size; ++p)
  {
    send_vertex_coordinates[p].reserve(received_vertex_indices[p].size()*gdim);
    for (auto q = received_vertex_indices[p].begin();
         q != received_vertex_indices[p].end(); ++q)
    {
      dolfin_assert(*q >= local_vertex_range.first
                 && *q < local_vertex_range.second);

      const std::size_t location = *q - local_vertex_range.first;

      send_vertex_coordinates[p].insert(send_vertex_coordinates[p].end(),
                                        mesh_data.vertex_coordinates[location].begin(),
                                        mesh_data.vertex_coordinates[location].end());
    }
  }

  // Send actual coordinates to destinations
  std::vector<std::vector<double>> received_vertex_coordinates;
  MPI::all_to_all(mpi_comm, send_vertex_coordinates,
                  received_vertex_coordinates);

  // Count number of received local vertices and check it agrees with map
  std::size_t num_received_vertices = 0;
  for (std::size_t p = 0; p < mpi_size; ++p)
    num_received_vertices += received_vertex_coordinates[p].size()/gdim;
  dolfin_assert(num_received_vertices == vertex_indices.size());

  // Reference for convenience
  boost::multi_array<double, 2>& vertex_coordinates
    = new_mesh_data.vertex_coordinates;
  vertex_coordinates.resize(boost::extents[vertex_indices.size()][gdim]);

  // Store coordinates according to global_to_local mapping
  for (std::size_t p = 0; p < mpi_size; ++p)
  {
    for (std::size_t i = 0;
         i < received_vertex_coordinates[p].size()/gdim; ++i)
    {
      const std::int64_t global_vertex_index = vertex_location[p][i];
      auto v = vertex_global_to_local.find(global_vertex_index);
      dolfin_assert(v != vertex_global_to_local.end());
      dolfin_assert(vertex_indices[v->second] == global_vertex_index);

      for (std::size_t j = 0; j < gdim; ++j)
        vertex_coordinates[v->second][j]
          = received_vertex_coordinates[p][i*gdim + j];
    }
  }
}
//-----------------------------------------------------------------------------
void MeshPartitioning::build_shared_vertices(MPI_Comm mpi_comm,
<<<<<<< HEAD
     std::map<std::int32_t, std::set<unsigned int>>& shared_vertices_local,
     const std::map<std::size_t, std::size_t>& vertex_global_to_local,
=======
     std::map<unsigned int, std::set<unsigned int>>& shared_vertices_local,
     const std::map<std::int64_t, std::int32_t>& vertex_global_to_local,
>>>>>>> bb2f26ec
     const std::vector<std::vector<std::size_t>>& received_vertex_indices)
{
  const std::size_t mpi_size = MPI::size(mpi_comm);

  // Generate vertex sharing information
  std::map<std::size_t, std::set<unsigned int>> vertex_to_proc;
  for (std::size_t p = 0; p < mpi_size; ++p)
  {
    for (auto q = received_vertex_indices[p].begin();
         q != received_vertex_indices[p].end(); ++q)
    {
      auto map_it = vertex_to_proc.find(*q);
      if (map_it == vertex_to_proc.end())
      {
        std::set<unsigned int> proc_set;
        proc_set.insert(p);
        vertex_to_proc.insert({*q, proc_set});
      }
      else
        map_it->second.insert(p);
    }
  }

  std::vector<std::vector<std::size_t>> send_sharing(mpi_size);
  std::vector<std::vector<std::size_t>> recv_sharing(mpi_size);
  for (auto map_it = vertex_to_proc.begin();
       map_it != vertex_to_proc.end(); ++map_it)
  {
    if (map_it->second.size() != 1)
    {
      for (auto proc = map_it->second.begin();
           proc != map_it->second.end(); ++proc)
      {
        std::vector<std::size_t>& ss = send_sharing[*proc];
        ss.push_back(map_it->second.size() - 1);
        ss.push_back(map_it->first);
        for (auto p =  map_it->second.begin();
             p != map_it->second.end(); ++p)
          if (*p != *proc)
            ss.push_back(*p);
      }
    }
  }

  MPI::all_to_all(mpi_comm, send_sharing, recv_sharing);

  for (std::size_t p = 0; p < mpi_size; ++p)
  {
    for (auto q = recv_sharing[p].begin(); q != recv_sharing[p].end();
         q += (*q + 2))
    {
      const std::size_t num_sharing = *q;
      const std::size_t global_vertex_index = *(q + 1);
      std::set<unsigned int> sharing_processes(q + 2, q + 2 + num_sharing);

      auto local_index_it = vertex_global_to_local.find(global_vertex_index);
      dolfin_assert(local_index_it != vertex_global_to_local.end());
      const unsigned int local_index = local_index_it->second;
      dolfin_assert(shared_vertices_local.find(local_index)
                    == shared_vertices_local.end());
      shared_vertices_local.insert({local_index, sharing_processes});
    }
  }
}
//-----------------------------------------------------------------------------
void MeshPartitioning::build_mesh(Mesh& mesh,
  const std::map<std::int64_t, std::int32_t>& vertex_global_to_local,
  const LocalMeshData& new_mesh_data)
{
  Timer timer("Build local part of distributed mesh (from local mesh data)");

  const std::vector<std::int64_t>& global_cell_indices
    = new_mesh_data.global_cell_indices;
  const boost::multi_array<std::int64_t, 2>& cell_global_vertices
    = new_mesh_data.cell_vertices;
  const std::vector<std::int64_t>& vertex_indices
    = new_mesh_data.vertex_indices;
  const boost::multi_array<double, 2>& vertex_coordinates
    = new_mesh_data.vertex_coordinates;

  const unsigned int gdim = new_mesh_data.gdim;
  const unsigned int tdim = new_mesh_data.tdim;

  // Open mesh for editing
  mesh.clear();
  MeshEditor editor;
  editor.open(mesh, new_mesh_data.cell_type, tdim, gdim);

  // Add vertices
  editor.init_vertices_global(vertex_coordinates.size(),
                              new_mesh_data.num_global_vertices);
  Point point(gdim);
  dolfin_assert(vertex_indices.size() == vertex_coordinates.size());
  for (std::size_t i = 0; i < vertex_coordinates.size(); ++i)
  {
    for (std::size_t j = 0; j < gdim; ++j)
      point[j] = vertex_coordinates[i][j];
    editor.add_vertex_global(i, vertex_indices[i], point);
  }

  // Add cells
  editor.init_cells_global(cell_global_vertices.size(),
                           new_mesh_data.num_global_cells);
  const std::size_t num_cell_vertices = new_mesh_data.num_vertices_per_cell;
  std::vector<std::size_t> cell(num_cell_vertices);
  for (std::size_t i = 0; i < cell_global_vertices.size(); ++i)
  {
    for (std::size_t j = 0; j < num_cell_vertices; ++j)
    {
      // Get local cell vertex
      auto iter = vertex_global_to_local.find(cell_global_vertices[i][j]);
      dolfin_assert(iter != vertex_global_to_local.end());
      cell[j] = iter->second;
    }
    editor.add_cell(i, global_cell_indices[i], cell);
  }

  // Close mesh: Note that this must be done after creating the global
  // vertex map or otherwise the ordering in mesh.close() will be wrong
  // (based on local numbers).
  editor.close();
}
//-----------------------------------------------------------------------------
void MeshPartitioning::build_mesh_domains(Mesh& mesh,
                                          const LocalMeshData& local_data)
{
  // Get topological dimension
  const std::size_t D = mesh.topology().dim();

  // Local domain data
  const std::map<std::size_t, std::vector<
                                std::pair<std::pair<std::size_t, std::size_t>,
                                          std::size_t>>>&
    domain_data = local_data.domain_data;

  // Check which dimensions we have (can't use empty() on domain_data
  // because other processes might have data)
  std::vector<std::size_t> dims;
  for (std::size_t d = 0; d < D + 1; ++d)
  {
    auto it = domain_data.find(d);
    const int have_dim = (it == domain_data.end()) ? 0 : 1;
    int dsum = dolfin::MPI::sum(mesh.mpi_comm(), have_dim);
    if (dsum > 0)
      dims.push_back(d);
  }

  // Return if no processes have domain data
  if (dims.empty())
    return;

  // Initialise mesh domains
  mesh.domains().init(D);

  // Loop over dimension and build mesh data
  for (std::size_t d : dims)
  {
    // Initialise mesh
    mesh.init(d);

    // Create empty MeshValueCollection
    MeshValueCollection<std::size_t> mvc(reference_to_no_delete_pointer(mesh), d);

    // Get domain data and build mesh value collection
    auto dim_data = domain_data.find(d);
    if (dim_data != domain_data.end())
    {
      const std::vector<std::pair<std::pair<std::size_t, std::size_t>,
                                  std::size_t>>& local_value_data
        = dim_data->second;

      // Build mesh value collection
      build_mesh_value_collection(mesh, local_value_data, mvc);
    }
    else
    {
      const std::vector<std::pair<std::pair<std::size_t, std::size_t>,
                                  std::size_t>> local_value_data;
      build_mesh_value_collection(mesh, local_value_data, mvc);
    }

    // Get data from mesh value collection
    const std::map<std::pair<std::size_t, std::size_t>, std::size_t>& values
      = mvc.values();

    // Get map from mesh domains
    std::map<std::size_t, std::size_t>& markers = mesh.domains().markers(d);
    for (auto it = values.begin(); it != values.end(); ++it)
    {
      const std::size_t cell_index = it->first.first;
      const std::size_t local_entity_index = it->first.second;

      if (d == D)
        markers[0] = it->second;
      else
      {
        const Cell cell(mesh, cell_index);
        const MeshEntity e(mesh, d, cell.entities(d)[local_entity_index]);
        markers[e.index()] = it->second;
      }
    }
  }
}
//-----------------------------------------------------------------------------<|MERGE_RESOLUTION|>--- conflicted
+++ resolved
@@ -658,12 +658,7 @@
   const MPI_Comm mpi_comm,
   const LocalMeshData& mesh_data,
   const std::vector<int>& cell_partition,
-<<<<<<< HEAD
-  const std::map<std::int64_t, dolfin::Set<int>>& ghost_procs,
-=======
   const std::map<std::int64_t, std::vector<int>>& ghost_procs,
-  std::map<unsigned int, std::set<unsigned int>>& shared_cells,
->>>>>>> bb2f26ec
   boost::multi_array<std::int64_t, 2>& new_cell_vertices,
   std::vector<std::int64_t>& new_global_cell_indices,
   std::vector<int>& new_cell_partition)
@@ -857,13 +852,8 @@
   const MPI_Comm mpi_comm,
   const LocalMeshData& mesh_data,
   LocalMeshData& new_mesh_data,
-<<<<<<< HEAD
-  std::map<std::size_t, std::size_t>& vertex_global_to_local,
+  std::map<std::int64_t, std::int32_t>& vertex_global_to_local,
   std::map<std::int32_t, std::set<unsigned int>>& shared_vertices_local)
-=======
-  std::map<std::int64_t, std::int32_t>& vertex_global_to_local,
-  std::map<unsigned int, std::set<unsigned int>>& shared_vertices_local)
->>>>>>> bb2f26ec
 {
   // This function distributes all vertices (coordinates and
   // local-to-global mapping) according to the cells that are stored
@@ -966,13 +956,8 @@
 }
 //-----------------------------------------------------------------------------
 void MeshPartitioning::build_shared_vertices(MPI_Comm mpi_comm,
-<<<<<<< HEAD
      std::map<std::int32_t, std::set<unsigned int>>& shared_vertices_local,
-     const std::map<std::size_t, std::size_t>& vertex_global_to_local,
-=======
-     std::map<unsigned int, std::set<unsigned int>>& shared_vertices_local,
      const std::map<std::int64_t, std::int32_t>& vertex_global_to_local,
->>>>>>> bb2f26ec
      const std::vector<std::vector<std::size_t>>& received_vertex_indices)
 {
   const std::size_t mpi_size = MPI::size(mpi_comm);
