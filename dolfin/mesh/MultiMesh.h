// Copyright (C) 2014-2016 Anders Logg
//
// This file is part of DOLFIN.
//
// DOLFIN is free software: you can redistribute it and/or modify
// it under the terms of the GNU Lesser General Public License as published by
// the Free Software Foundation, either version 3 of the License, or
// (at your option) any later version.
//
// DOLFIN is distributed in the hope that it will be useful,
// but WITHOUT ANY WARRANTY; without even the implied warranty of
// MERCHANTABILITY or FITNESS FOR A PARTICULAR PURPOSE. See the
// GNU Lesser General Public License for more details.
//
// You should have received a copy of the GNU Lesser General Public License
// along with DOLFIN. If not, see <http://www.gnu.org/licenses/>.
//
// First added:  2014-03-03
<<<<<<< HEAD
// Last changed: 2015-06-02
=======
// Last changed: 2016-03-02
>>>>>>> 6e38b88e

#ifndef __MULTI_MESH_H
#define __MULTI_MESH_H

#include <memory>
#include <vector>
#include <map>
#include <deque>

#include <dolfin/plot/plot.h>
#include <dolfin/common/Variable.h>
#include <dolfin/geometry/Point.h>

// FIXME
//#include <dolfin/mesh/dolfin_write_medit.h>

namespace dolfin
{

  // Forward declarations
  class Cell;
  class Mesh;
  class BoundaryMesh;
  class BoundingBoxTree;

  // Typedefs
  typedef std::pair<std::vector<double>, std::vector<double> > quadrature_rule;

  // FIXME August:
  typedef std::vector<Point> Simplex;
  typedef std::vector<Simplex> Polyhedron;

  /// This class represents a collection of meshes with arbitrary
  /// overlaps. A multimesh may be created from a set of standard
  /// meshes spaces by repeatedly calling add(), followed by a call to
  /// build(). Note that a multimesh is not useful until build() has
  /// been called.

  class MultiMesh : public Variable
  {
  public:

    /// Create empty multimesh
    MultiMesh();

    /// Create multimesh from given list of meshes
    MultiMesh(std::vector<std::shared_ptr<const Mesh>> meshes,
              std::size_t quadrature_order);

    //--- Convenience constructors ---

    /// Create multimesh from one mesh
    MultiMesh(std::shared_ptr<const Mesh> mesh_0,
              std::size_t quadrature_order);

    /// Create multimesh from two meshes
    MultiMesh(std::shared_ptr<const Mesh> mesh_0,
              std::shared_ptr<const Mesh> mesh_1,
              std::size_t quadrature_order);

    /// Create multimesh from three meshes
    MultiMesh(std::shared_ptr<const Mesh> mesh_0,
              std::shared_ptr<const Mesh> mesh_1,
              std::shared_ptr<const Mesh> mesh_2,
              std::size_t quadrature_order);

    /// Destructor
    ~MultiMesh();

    /// Return the number of meshes (parts) of the multimesh
    ///
    /// *Returns*
    ///     std::size_t
    ///         The number of meshes (parts) of the multimesh.
    std::size_t num_parts() const;

    /// Return mesh (part) number i
    ///
    /// *Arguments*
    ///     i (std::size_t)
    ///         The part number
    ///
    /// *Returns*
    ///     _Mesh_
    ///         Mesh (part) number i
    std::shared_ptr<const Mesh> part(std::size_t i) const;

    /// Return the list of uncut cells for given part. The uncut cells
    /// are defined as all cells that don't collide with any cells in
    /// any other part with higher part number.
    ///
    /// *Arguments*
    ///     part (std::size_t)
    ///         The part number
    ///
    /// *Returns*
    ///     std::vector<unsigned int>
    ///         List of uncut cell indices for given part
    const std::vector<unsigned int>& uncut_cells(std::size_t part) const;

    /// Return the list of cut cells for given part. The cut cells are
    /// defined as all cells that collide with the boundary of any
    /// part with higher part number.
    ///
    /// FIXME: Figure out whether this makes sense; a cell may collide
    /// with the boundary of part j but may still be covered
    /// completely by the domain of part j + 1. Possible solution is
    /// to for each part i check overlapping parts starting from the
    /// top and working back down to i + 1.
    ///
    /// *Arguments*
    ///     part (std::size_t)
    ///         The part number
    ///
    /// *Returns*
    ///     std::vector<unsigned int>
    ///         List of cut cell indices for given part
    const std::vector<unsigned int>& cut_cells(std::size_t part) const;

    /// Return the list of covered cells for given part. The covered
    /// cells are defined as all cells that collide with the domain of
    /// any part with higher part number, but not with the boundary of
    /// that part; in other words cells that are completely covered by
    /// any other part (and which therefore are inactive).
    ///
    /// *Arguments*
    ///     part (std::size_t)
    ///         The part number
    ///
    /// *Returns*
    ///     std::vector<unsigned int>
    ///         List of covered cell indices for given part
    const std::vector<unsigned int>& covered_cells(std::size_t part) const;

    /// Return the collision map for cut cells of the given part
    ///
    /// *Arguments*
    ///     part (std::size_t)
    ///         The part number
    ///
    /// *Returns*
    ///     std::map<unsigned int, std::vector<std::pair<std::size_t, unsigned int> > >
    ///         A map from cell indices of cut cells to a list of
    ///         cutting cells. Each cutting cell is represented as a
    ///         pair (part_number, cutting_cell_index).
    const std::map<unsigned int,
                   std::vector<std::pair<std::size_t, unsigned int> > >&
    collision_map_cut_cells(std::size_t part) const;

    /// Return quadrature rules for cut cells on the given part
    ///
    /// *Arguments*
    ///     part (std::size_t)
    ///         The part number
    ///
    /// *Returns*
    ///     std::map<unsigned int, std::pair<std::vector<double>, std::vector<double> > >
    ///         A map from cell indices of cut cells to quadrature
    ///         rules. Each quadrature rule is represented as a pair
    ///         of a flattened array of quadrature points and a
    ///         corresponding array of quadrature weights.
    const std::map<unsigned int, quadrature_rule >&
    quadrature_rule_cut_cells(std::size_t part) const;

    /// Return quadrature rule for a given cut cell on the given part
    ///
    /// *Arguments*
    ///     part (std::size_t)
    ///         The part number
    ///     cell (unsigned int)
    ///         The cell index
    ///
    /// *Returns*
    ///     std::pair<std::vector<double>, std::vector<double> >
    ///         A quadrature rule represented as a pair of a flattened
    ///         array of quadrature points and a corresponding array
    ///         of quadrature weights. An error is raised if the given
    ///         cell is not in the map.
    ///
    /// Developer note: this function is mainly useful from Python and
    /// could be replaced by a suitable typemap that would make the
    /// previous more general function accessible from Python.
    quadrature_rule
    quadrature_rule_cut_cell(std::size_t part, unsigned int cell_index) const;

    /// Return quadrature rules for the overlap on the given part.
    ///
    /// *Arguments*
    ///     part (std::size_t)
    ///         The part number
    ///
    /// *Returns*
    ///     std::map<unsigned int, std::pair<std::vector<double>, std::vector<double> > >
    ///         A map from cell indices of cut cells to quadrature
    ///         rules.  A separate quadrature rule is given for each
    ///         cutting cell and stored in the same order as in the
    ///         collision map. Each quadrature rule is represented as
    ///         a pair of an array of quadrature points and a
    ///         corresponding flattened array of quadrature weights.
    const std::map<unsigned int, std::vector<quadrature_rule> >&
    quadrature_rule_overlap(std::size_t part) const;

    /// Return quadrature rules for the interface on the given part
    ///
    /// *Arguments*
    ///     part (std::size_t)
    ///         The part number
    ///
    /// *Returns*
    ///     std::map<unsigned int, std::pair<std::vector<double>, std::vector<double> > >
    ///         A map from cell indices of cut cells to quadrature
    ///         rules on an interface part cutting through the cell.
    ///         A separate quadrature rule is given for each cutting
    ///         cell and stored in the same order as in the collision
    ///         map. Each quadrature rule is represented as a pair of
    ///         an array of quadrature points and a corresponding
    ///         flattened array of quadrature weights.
    const std::map<unsigned int, std::vector<quadrature_rule> >&
    quadrature_rule_interface(std::size_t part) const;

    /// Return facet normals for the interface on the given part
    ///
    /// *Arguments*
    ///     part (std::size_t)
    ///         The part number
    ///
    /// *Returns*
    ///     std::map<unsigned int, std::vector<std::vector<double> > >
    ///         A map from cell indices of cut cells to facet normals
    ///         on an interface part cutting through the cell. A
    ///         separate list of facet normals, one for each
    ///         quadrature point, is given for each cutting cell and
    ///         stored in the same order as in the collision map. The
    ///         facet normals for each set of quadrature points is
    ///         stored as a contiguous flattened array, the length of
    ///         which should be equal to the number of quadrature
    ///         points multiplied by the geometric dimension. Puh!
    const std::map<unsigned int, std::vector<std::vector<double> > >&
    facet_normals(std::size_t part) const;

    /// Return the bounding box tree for the mesh of the given part
    ///
    /// *Arguments*
    ///     part (std::size_t)
    ///         The part number
    ///
    /// *Returns*
    ///     std::shared_ptr<const BoundingBoxTree>
    ///         The bounding box tree
    std::shared_ptr<const BoundingBoxTree>
    bounding_box_tree(std::size_t part) const;

    /// Return the bounding box tree for the boundary mesh of the
    /// given part
    ///
    /// *Arguments*
    ///     part (std::size_t)
    ///         The part number
    ///
    /// *Returns*
    ///     std::shared_ptr<const BoundingBoxTree>
    ///         The bounding box tree
    std::shared_ptr<const BoundingBoxTree>
    bounding_box_tree_boundary(std::size_t part) const;

    /// Add mesh
    ///
    /// *Arguments*
    ///     mesh (_Mesh_)
    ///         The mesh
    void add(std::shared_ptr<const Mesh> mesh);

    /// Build multimesh
    void build(std::size_t quadrature_order=2);

    /// Clear multimesh
    void clear();

    // Create matplotlib string to plot 2D multimesh
    // Only suitable for smaller meshes
    std::string plot_matplotlib(double delta_z=1) const;

    /// Default parameter values
    static Parameters default_parameters()
    {
      Parameters p("multimesh");

      p.add("quadrature_order", 1);

      return p;
    }

  private:

    // Friend (in plot.h)
    friend void plot(std::shared_ptr<const MultiMesh>);

    // List of meshes
    std::vector<std::shared_ptr<const Mesh> > _meshes;

    // List of boundary meshes
    std::vector<std::shared_ptr<BoundaryMesh> > _boundary_meshes;

    // List of bounding box trees for meshes
    std::vector<std::shared_ptr<BoundingBoxTree> > _trees;

    // List of bounding box trees for boundary meshes
    std::vector<std::shared_ptr<BoundingBoxTree> > _boundary_trees;

    // Cell indices for all uncut cells for all parts. Access data by
    //
    //     c = _uncut_cells[i][j]
    //
    // where
    //
    //     c = cell index for an uncut cell
    //     i = the part (mesh) number
    //     j = the cell number (in the list of uncut cells)
    std::vector<std::vector<unsigned int> > _uncut_cells;

    // Cell indices for all cut cells for all parts. Access data by
    //
    //     c = _cut_cells[i][j]
    //
    // where
    //
    //     c = cell index for a cut cell
    //     i = the part (mesh) number
    //     j = the cell number (in the list of cut cells)
    std::vector<std::vector<unsigned int> > _cut_cells;

    // Cell indices for all covered cells for all parts. Access data by
    //
    //     c = _covered_cells[i][j]
    //
    // where
    //
    //     c = cell index for a covered cell
    //     i = the part (mesh) number
    //     j = the cell number (in the list of covered cells)
    std::vector<std::vector<unsigned int> > _covered_cells;

    // Developer note 1: The data structures _collision_map_cut_cells
    // and _quadrature_rules_cut_cells may be changed from maps to
    // vectors and indexed by the number of the cut cell (in the list
    // of cut cells), instead of indexed by the local cell index as
    // here, if we find that this is important for performance.
    //
    // Developer note 2: Quadrature points are naturally a part of a
    // form (or a term in a form) and not a part of a mesh. However,
    // for now we use a global (to the multimesh) quadrature rule for
    // all cut cells, for simplicity.

    // Collision map for cut cells. Access data by
    //
    //     c = _collision_map_cut_cells[i][j][k]
    //
    // where
    //
    //     c.first  = part number for the cutting mesh
    //     c.second = cell index for the cutting cell
    //            i = the part (mesh) number
    //            j = the cell number (local cell index
    //            k = the collision number (in the list of cutting cells)
    std::vector<std::map<unsigned int,
                         std::vector<std::pair<std::size_t, unsigned int> > > >
    _collision_maps_cut_cells;

    // FIXME: test saving collision with boundary in its own data
    // structure (this saves only the boundary part)
    std::vector<std::map<unsigned int,
                         std::vector<std::pair<std::size_t, unsigned int> > > >
    _collision_maps_cut_cells_boundary;

    // Quadrature rules for cut cells. Access data by
    //
    //     q = _quadrature_rules_cut_cells[i][j]
    //
    // where
    //
    //     q.first  = quadrature weights, array of length num_points
    //     q.second = quadrature points, flattened num_points x gdim array
    //            i = the part (mesh) number
    //            j = the cell number (local cell index)
    std::vector<std::map<unsigned int, quadrature_rule> >
    _quadrature_rules_cut_cells;

    // Quadrature rules for overlap. Access data by
    //
    //     q = _quadrature_rules_overlap[i][j][k]
    //
    // where
    //
    //     q.first  = quadrature weights, array of length num_points
    //     q.second = quadrature points, flattened num_points x gdim array
    //            i = the part (mesh) number
    //            j = the cell number (local cell index)
    //            k = the collision number (in the list of cutting cells)
    std::vector<std::map<unsigned int, std::vector<quadrature_rule> > >
    _quadrature_rules_overlap;

    // Quadrature rules for interface. Access data by
    //
    //     q = _quadrature_rules_interface[i][j][k]
    //
    // where
    //
    //     q.first  = quadrature weights, array of length num_points
    //     q.second = quadrature points, flattened num_points x gdim array
    //            i = the part (mesh) number
    //            j = the cell number (local cell index)
    //            k = the collision number (in the list of cutting cells)
    std::vector<std::map<unsigned int, std::vector<quadrature_rule> > >
    _quadrature_rules_interface;

    // Facet normals for interface. Access data by
    //
    //     n = _facet_normals_interface[i][j][k][
    //
    // where
    //
    //     n = a flattened array vector of facet normals, one point for
    //         each quadrature point
    //     i = the part (mesh) number
    //     j = the cell number (local cell index)
    //     k = the collision number (in the list of cutting cells)
    std::vector<std::map<unsigned int, std::vector<std::vector<double> > > >
    _facet_normals;

    // Build boundary meshes
    void _build_boundary_meshes();

    // Build bounding box trees
    void _build_bounding_box_trees();

    // Build collision maps
    void _build_collision_maps();
    //void _build_collision_maps_same_topology();
    //void _build_collision_maps_different_topology();

    // Build quadrature rules for the cut cells
    void _build_quadrature_rules_cut_cells(std::size_t quadrature_order);

    // Build quadrature rules for the overlap
    void _build_quadrature_rules_overlap(std::size_t quadrature_order);

    // FIXME
    void _build_quadrature_rules_interface(std::size_t quadrature_order);

    // FIXME
    void _build_quadrature_rules_interface();

    // Add quadrature rule for simplices in the triangulation
    // array. Returns the number of points generated for each simplex.
    std::vector<std::size_t>
    _add_quadrature_rule(quadrature_rule& qr,
                         const std::vector<double>& triangulation,
                         std::size_t tdim,
                         std::size_t gdim,
                         std::size_t quadrature_order,
                         double factor) const;

    // FIXME: since IntersectionTriangulation uses mostly std::vector<Point> create this function while fixing the interface to all functions
    std::vector<std::size_t>
      _add_quadrature_rule(quadrature_rule& qr,
			   const std::vector<Point>& triangulation,
			   std::size_t tdim,
			   std::size_t gdim,
			   std::size_t quadrature_order,
			   double factor) const
      {
	std::vector<double> flat((tdim+1)*gdim);
	for (std::size_t i = 0; i < triangulation.size(); ++i)
	  for (std::size_t d = 0; d < gdim; ++d)
	    flat[i*gdim+d] = triangulation[i][d];
	return _add_quadrature_rule(qr, flat, tdim, gdim, quadrature_order, factor);
      }

    // Add quadrature rule to existing quadrature rule (append dqr to
    // qr). Returns number of points added.
    std::size_t _add_quadrature_rule(quadrature_rule& qr,
                                     const quadrature_rule& dqr,
                                     std::size_t gdim,
                                     double factor) const;

    // Append normal to list of normals npts times
    void _add_normal(std::vector<double>& normals,
                     const Point& normal,
                     std::size_t npts,
                     std::size_t gdim) const;

    // Plot multimesh
    void _plot() const;

<<<<<<< HEAD
    // Helper function to compute n choose k
    static std::size_t n_choose_k(std::size_t n,
				  std::size_t k);

    // Helper function to compute the n choose k permutations
    static std::vector<std::deque<std::size_t> > compute_permutations(std::size_t n,
								      std::size_t k);



=======
>>>>>>> 6e38b88e
    // FIXME: Helper function to convert between flat triangulation
    // and list of Points (this function should not be needed: fix the
    // interface of IntersectionTriangulation instead)
    static Simplex convert(const double* x,
			   std::size_t tdim,
			   std::size_t gdim)
    {
      Simplex s(tdim + 1);
      for (std::size_t t = 0; t < tdim + 1; ++t)
	for (std::size_t d = 0; d < gdim; ++d)
	  s[t][d] = x[gdim*t + d];
      return s;
    }

    // FIXME: Helper function to convert between flat triangulation
    // and list of Points (this function should not be needed: fix the
    // interface of IntersectionTriangulation instead)
    static std::vector<Simplex> convert(const std::vector<double>& triangulation,
					std::size_t tdim,
					std::size_t gdim)
    {
      const std::size_t offset = (tdim + 1)*gdim;
      const std::size_t N = triangulation.size() / offset;
      std::vector<Simplex> simplices(N);

      for (std::size_t k = 0; k < N; ++k)
      {
	const double* x = triangulation.data() + k*offset;
	simplices[k] = convert(x, tdim, gdim);
      }

      return simplices;
    }

    // FIXME: Helper function to convert between flat triangulation
    // and list of Points (this function should not be needed: fix the
    // interface of IntersectionTriangulation instead)
    static std::vector<double> convert(const Simplex& simplex,
				       std::size_t tdim,
				       std::size_t gdim)
    {
      std::vector<double> x((tdim + 1)*gdim);

      for (std::size_t i = 0; i < tdim + 1; ++i)
	for (std::size_t d = 0; d < gdim; ++d)
	  x[i*gdim + d] = simplex[i][d];

      return x;
    }


    // FIXME: Helper function to convert between flat triangulation
    // and list of Points (this function should not be needed: fix the
    // interface of IntersectionTriangulation instead)
    static std::vector<double> convert(const std::vector<Simplex>& simplices,
				       std::size_t tdim,
				       std::size_t gdim)
    {
      const std::size_t offset = (tdim + 1)*gdim;
      const std::size_t N = simplices.size();
      std::vector<double> triangulation(N*offset);

      for (std::size_t i = 0; i < N; ++i)
      {
	const std::vector<double> x = convert(simplices[i], tdim, gdim);
	for (std::size_t j = 0; j < x.size(); ++j)
	  triangulation[i*offset + j] = x[j];
      }

      return triangulation;
    }

<<<<<<< HEAD
=======

>>>>>>> 6e38b88e
    // FIXME:
    //double minimum_angle(double* a, double* b, double* c) const;
    //double minimum_angle(const Simplex& s) const;
    //bool maximize_minimum_angle(Polyhedron& p) const;


  };



}


#endif<|MERGE_RESOLUTION|>--- conflicted
+++ resolved
@@ -16,11 +16,7 @@
 // along with DOLFIN. If not, see <http://www.gnu.org/licenses/>.
 //
 // First added:  2014-03-03
-<<<<<<< HEAD
-// Last changed: 2015-06-02
-=======
 // Last changed: 2016-03-02
->>>>>>> 6e38b88e
 
 #ifndef __MULTI_MESH_H
 #define __MULTI_MESH_H
@@ -33,9 +29,6 @@
 #include <dolfin/plot/plot.h>
 #include <dolfin/common/Variable.h>
 #include <dolfin/geometry/Point.h>
-
-// FIXME
-//#include <dolfin/mesh/dolfin_write_medit.h>
 
 namespace dolfin
 {
@@ -469,9 +462,6 @@
 
     // FIXME
     void _build_quadrature_rules_interface(std::size_t quadrature_order);
-
-    // FIXME
-    void _build_quadrature_rules_interface();
 
     // Add quadrature rule for simplices in the triangulation
     // array. Returns the number of points generated for each simplex.
@@ -515,19 +505,6 @@
     // Plot multimesh
     void _plot() const;
 
-<<<<<<< HEAD
-    // Helper function to compute n choose k
-    static std::size_t n_choose_k(std::size_t n,
-				  std::size_t k);
-
-    // Helper function to compute the n choose k permutations
-    static std::vector<std::deque<std::size_t> > compute_permutations(std::size_t n,
-								      std::size_t k);
-
-
-
-=======
->>>>>>> 6e38b88e
     // FIXME: Helper function to convert between flat triangulation
     // and list of Points (this function should not be needed: fix the
     // interface of IntersectionTriangulation instead)
@@ -600,10 +577,7 @@
       return triangulation;
     }
 
-<<<<<<< HEAD
-=======
-
->>>>>>> 6e38b88e
+
     // FIXME:
     //double minimum_angle(double* a, double* b, double* c) const;
     //double minimum_angle(const Simplex& s) const;
