// Copyright (C) 2008 Ola Skavhaug
//
// This file is part of DOLFIN.
//
// DOLFIN is free software: you can redistribute it and/or modify
// it under the terms of the GNU Lesser General Public License as published by
// the Free Software Foundation, either version 3 of the License, or
// (at your option) any later version.
//
// DOLFIN is distributed in the hope that it will be useful,
// but WITHOUT ANY WARRANTY; without even the implied warranty of
// MERCHANTABILITY or FITNESS FOR A PARTICULAR PURPOSE. See the
// GNU Lesser General Public License for more details.
//
// You should have received a copy of the GNU Lesser General Public License
// along with DOLFIN. If not, see <http://www.gnu.org/licenses/>.
//
// Modified by Anders Logg, 2008-2009.
//
// First added:  2008-11-28
// Last changed: 2012-10-16
//
// Modified by Anders Logg, 2008-2009.
// Modified by Kent-Andre Mardal, 2011.

#ifndef __LOCAL_MESH_DATA_H
#define __LOCAL_MESH_DATA_H

#include <map>
#include <vector>
#include <boost/multi_array.hpp>
#include <dolfin/common/types.h>
#include <dolfin/common/Variable.h>
#include "CellType.h"

namespace dolfin
{

  class Mesh;

  /// This class stores mesh data on a local processor corresponding
  /// to a portion of a (larger) global mesh.
  ///
  /// Note that the data stored in this class does typically not
  /// correspond to a topologically connected mesh; it merely stores a
  /// list of vertex coordinates, a list of cell-vertex mappings and a
  /// list of global vertex numbers for the locally stored vertices.
  ///
  /// It is typically used for parsing meshes in parallel from mesh
  /// XML files. After local mesh data has been parsed on each
  /// processor, a subsequent repartitioning takes place: first a
  /// geometric partitioning of the vertices followed by a
  /// redistribution of vertex and cell data, and then a topological
  /// partitioning again followed by redistribution of vertex and cell
  /// data, at that point corresponding to topologically connected
  /// meshes instead of local mesh data.

  // FIXME: Provide a better public interface rather than using 'friend
  //        class'

  class LocalMeshData : public Variable
  {
  public:

    /// Create empty local mesh data
    LocalMeshData();

    /// Create local mesh data for given mesh
    LocalMeshData(const Mesh& mesh);

    /// Destructor
    ~LocalMeshData();

    /// Return informal string representation (pretty-print)
    std::string str(bool verbose) const;

  private:

    // Clear all data
    void clear();

    // Copy data from mesh
    void extract_mesh_data(const Mesh& mesh);

    // Broadcast mesh data from main process (used when Mesh is created
    // on one process)
    void broadcast_mesh_data();

    // Receive mesh data from main process
    void receive_mesh_data();

    // Unpack received vertex coordinates
    void unpack_vertex_coordinates(const std::vector<double>& values);

    // Unpack received cell vertices
    void unpack_cell_vertices(const std::vector<uint>& values);

    // Coordinates for all vertices stored on local processor
    std::vector<std::vector<double> > vertex_coordinates;

    // Global vertex indices for all vertices stored on local processor
    std::vector<uint> vertex_indices;

    // Global vertex indices for all cells stored on local processor
    boost::multi_array<uint, 2> cell_vertices;

    // Global cell numbers for all cells stored on local processor
    std::vector<uint> global_cell_indices;

    // Global number of vertices
    uint num_global_vertices;

    // Global number of cells
    uint num_global_cells;

    // Number of vertices per cell
    uint num_vertices_per_cell;

    // Geometrical dimension
    uint gdim;

    // Topological dimension
    uint tdim;

    // Mesh domain data [dim](line, (cell_index, local_index, value))
    std::map<uint, std::vector< std::pair<std::pair<dolfin::uint, dolfin::uint>, dolfin::uint> > >
        domain_data;

    // Friends
    friend class XMLLocalMeshSAX;
<<<<<<< HEAD
    friend class HDF5File;
=======
>>>>>>> 6ef356ce
    friend class MeshPartitioning;
    friend class GraphBuilder;
    friend class ParMETIS;
    friend class SCOTCH;

  };

}

#endif<|MERGE_RESOLUTION|>--- conflicted
+++ resolved
@@ -128,10 +128,7 @@
 
     // Friends
     friend class XMLLocalMeshSAX;
-<<<<<<< HEAD
     friend class HDF5File;
-=======
->>>>>>> 6ef356ce
     friend class MeshPartitioning;
     friend class GraphBuilder;
     friend class ParMETIS;
