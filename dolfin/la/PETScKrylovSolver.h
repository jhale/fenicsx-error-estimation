// Copyright (C) 2004-2015 Johan Jansson and Garth N. Wells
//
// This file is part of DOLFIN.
//
// DOLFIN is free software: you can redistribute it and/or modify
// it under the terms of the GNU Lesser General Public License as published by
// the Free Software Foundation, either version 3 of the License, or
// (at your option) any later version.
//
// DOLFIN is distributed in the hope that it will be useful,
// but WITHOUT ANY WARRANTY; without even the implied warranty of
// MERCHANTABILITY or FITNESS FOR A PARTICULAR PURPOSE. See the
// GNU Lesser General Public License for more details.
//
// You should have received a copy of the GNU Lesser General Public License
// along with DOLFIN. If not, see <http://www.gnu.org/licenses/>.
//
// Modified by Anders Logg 2005-2012
// Modified by Johan Hoffman 2005
// Modified by Andy R. Terrel 2005
// Modified by Garth N. Wells 2005-2010

#ifndef __DOLFIN_PETSC_KRYLOV_SOLVER_H
#define __DOLFIN_PETSC_KRYLOV_SOLVER_H

#ifdef HAS_PETSC

#include <map>
#include <petscksp.h>
#include <memory>
#include <dolfin/common/types.h>
#include "GenericLinearSolver.h"
#include "PETScObject.h"

namespace dolfin
{

  /// Forward declarations
  class GenericMatrix;
  class GenericVector;
  class PETScBaseMatrix;
  class PETScMatrix;
  class PETScVector;
  class PETScPreconditioner;
  class PETScUserPreconditioner;
  class PETScSNESSolver;
  class VectorSpaceBasis;

  /// This class implements Krylov methods for linear systems
  /// of the form Ax = b. It is a wrapper for the Krylov solvers
  /// of PETSc.

  class PETScKrylovSolver : public GenericLinearSolver, public PETScObject
  {
  public:

    /// Create Krylov solver for a particular method and names
    /// preconditioner
    PETScKrylovSolver(std::string method = "default",
                      std::string preconditioner = "default");

    /// Create Krylov solver for a particular method and
    /// PETScPreconditioner
    PETScKrylovSolver(std::string method, PETScPreconditioner& preconditioner);

    /// Create Krylov solver for a particular method and
    /// PETScPreconditioner (shared_ptr version)
    PETScKrylovSolver(std::string method,
		      std::shared_ptr<PETScPreconditioner> preconditioner);

    /// Create Krylov solver for a particular method and
    /// PETScPreconditioner
    PETScKrylovSolver(std::string method,
                      PETScUserPreconditioner& preconditioner);

    /// Create Krylov solver for a particular method and
    /// PETScPreconditioner (shared_ptr version)
    PETScKrylovSolver(std::string method,
		    std::shared_ptr<PETScUserPreconditioner> preconditioner);

    /// Create solver wrapper of a PETSc KSP object
    explicit PETScKrylovSolver(KSP ksp);

    /// Destructor
    ~PETScKrylovSolver();

    /// Set operator (matrix)
    void set_operator(std::shared_ptr<const GenericLinearOperator> A);

    /// Set operator (matrix) and preconditioner matrix
    void set_operators(std::shared_ptr<const GenericLinearOperator> A,
                       std::shared_ptr<const GenericLinearOperator> P);


    /// Set null space of the operator (matrix). This is used to solve
    /// singular systems
    void set_nullspace(const VectorSpaceBasis& nullspace);

    /// Get operator (matrix)
    const PETScBaseMatrix& get_operator() const;

    /// Solve linear system Ax = b and return number of iterations
    std::size_t solve(GenericVector& x, const GenericVector& b);

    /// Solve linear system Ax = b and return number of iterations
    std::size_t solve(PETScVector& x, const PETScVector& b);

    /// Solve linear system Ax = b and return number of iterations
    std::size_t solve(const GenericLinearOperator& A, GenericVector& x,
                      const GenericVector& b);

<<<<<<< HEAD
=======
    /// Solve linear system Ax = b and return number of iterations
    std::size_t solve(const PETScBaseMatrix& A, PETScVector& x,
                      const PETScVector& b);

    /// Reuse preconditioner if true, other do not, even if matrix
    /// operator changes (by default preconditioner is re-built if the
    /// matrix changes)
    void set_reuse_preconditioner(bool reuse_pc);

>>>>>>> 54e238a9
    /// Return informal string representation (pretty-print)
    std::string str(bool verbose) const;

    /// Return PETSc KSP pointer
    KSP ksp() const;

    /// Return a list of available solver methods
    static std::map<std::string, std::string> methods();

    /// Return a list of available preconditioners
    static std::map<std::string, std::string> preconditioners();

    /// Set options prefix
    void set_options_prefix(std::string prefix);

    /// Default parameter values
    static Parameters default_parameters();

    friend class PETScSNESSolver;
    friend class PETScTAOSolver;

  private:

    // Initialize KSP solver
    void init(const std::string& method);

    // Set operator (matrix)
    void _set_operator(std::shared_ptr<const PETScBaseMatrix> A);

    // Set operator (matrix) and preconditioner matrix
    void _set_operators(std::shared_ptr<const PETScBaseMatrix> A,
                        std::shared_ptr<const PETScBaseMatrix> P);

    // Solve linear system Ax = b and return number of iterations
    std::size_t _solve(const PETScBaseMatrix& A, PETScVector& x,
                       const PETScVector& b);

    // Set options that affect KSP object
    void set_petsc_ksp_options();

    // Report the number of iterations
    void write_report(int num_iterations, KSPConvergedReason reason);

    void check_dimensions(const PETScBaseMatrix& A, const GenericVector& x,
                          const GenericVector& b) const;

    // Available solvers
    static const std::map<std::string, const KSPType> _methods;

    // Available solvers descriptions
    static const std::map<std::string, std::string>
      _methods_descr;

    // PETSc solver pointer
    KSP _ksp;

    // DOLFIN-defined PETScUserPreconditioner
    PETScUserPreconditioner* pc_dolfin;

    // Preconditioner
    std::shared_ptr<PETScPreconditioner> _preconditioner;

    // Operator (the matrix)
    std::shared_ptr<const PETScBaseMatrix> _matA;

    // Matrix used to construct the preconditioner
    std::shared_ptr<const PETScBaseMatrix> _matP;

    // Null space vectors
    std::vector<PETScVector> _nullspace;

    // PETSc null space
    MatNullSpace petsc_nullspace;

    bool preconditioner_set;

  };

}

#endif

#endif<|MERGE_RESOLUTION|>--- conflicted
+++ resolved
@@ -76,7 +76,7 @@
     /// Create Krylov solver for a particular method and
     /// PETScPreconditioner (shared_ptr version)
     PETScKrylovSolver(std::string method,
-		    std::shared_ptr<PETScUserPreconditioner> preconditioner);
+                      std::shared_ptr<PETScUserPreconditioner> preconditioner);
 
     /// Create solver wrapper of a PETSc KSP object
     explicit PETScKrylovSolver(KSP ksp);
@@ -109,18 +109,11 @@
     std::size_t solve(const GenericLinearOperator& A, GenericVector& x,
                       const GenericVector& b);
 
-<<<<<<< HEAD
-=======
-    /// Solve linear system Ax = b and return number of iterations
-    std::size_t solve(const PETScBaseMatrix& A, PETScVector& x,
-                      const PETScVector& b);
-
     /// Reuse preconditioner if true, other do not, even if matrix
     /// operator changes (by default preconditioner is re-built if the
     /// matrix changes)
     void set_reuse_preconditioner(bool reuse_pc);
 
->>>>>>> 54e238a9
     /// Return informal string representation (pretty-print)
     std::string str(bool verbose) const;
 
