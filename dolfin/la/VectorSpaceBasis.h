// Copyright (C) 2013 Patrick E. Farrell
//
// This file is part of DOLFIN.
//
// DOLFIN is free software: you can redistribute it and/or modify
// it under the terms of the GNU Lesser General Public License as published by
// the Free Software Foundation, either version 3 of the License, or
// (at your option) any later version.
//
// DOLFIN is distributed in the hope that it will be useful,
// but WITHOUT ANY WARRANTY; without even the implied warranty of
// MERCHANTABILITY or FITNESS FOR A PARTICULAR PURPOSE. See the
// GNU Lesser General Public License for more details.
//
// You should have received a copy of the GNU Lesser General Public License
// along with DOLFIN. If not, see <http://www.gnu.org/licenses/>.
//
// First added:  2013-05-29
// Last changed: 2013-05-29

#ifndef __VECTOR_SPACE_BASIS_H
#define __VECTOR_SPACE_BASIS_H

#include <vector>
#include <boost/shared_ptr.hpp>
#include "GenericVector.h"

namespace dolfin
{

  /// This class defines a basis for vector spaces,
  /// typically used for expressing nullspaces, transpose nullspaces
  /// and near nullspaces of singular operators

  class VectorSpaceBasis
  {
  public:

    /// Constructor
    VectorSpaceBasis(std::vector<boost::shared_ptr<GenericVector> > basis);

    /// Destructor
    ~VectorSpaceBasis() {}

    /// Test if basis is orthonormal
    bool is_orthonormal() const;

    /// Test if basis is orthogonal
    bool is_orthogonal() const;

    /// Orthogonalize x with respect to basis
    void orthogonalize(GenericVector& x) const;

<<<<<<< HEAD
    /// Size
    std::size_t size() const;
=======
    /// Dimension of the basis
    std::size_t dim() const;
>>>>>>> 7b3546c7

    /// Get a particular basis vector
    boost::shared_ptr<const GenericVector> operator[] (std::size_t i) const;

  private:

    // Basis vectors
    std::vector<boost::shared_ptr<GenericVector> > _basis;

  };
}

#endif<|MERGE_RESOLUTION|>--- conflicted
+++ resolved
@@ -51,13 +51,8 @@
     /// Orthogonalize x with respect to basis
     void orthogonalize(GenericVector& x) const;
 
-<<<<<<< HEAD
-    /// Size
-    std::size_t size() const;
-=======
     /// Dimension of the basis
     std::size_t dim() const;
->>>>>>> 7b3546c7
 
     /// Get a particular basis vector
     boost::shared_ptr<const GenericVector> operator[] (std::size_t i) const;
