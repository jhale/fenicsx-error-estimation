--- conflicted
+++ resolved
@@ -63,12 +63,7 @@
 std::shared_ptr<GenericLUSolver>
 PETScFactory::create_lu_solver(MPI_Comm comm, std::string method) const
 {
-<<<<<<< HEAD
-  return std::make_shared<PETScLUSolver>(method);
-=======
-  std::shared_ptr<GenericLUSolver> solver(new PETScLUSolver(comm, method));
-  return solver;
->>>>>>> 13d69d11
+  return std::make_shared<PETScLUSolver>(comm, method);
 }
 //-----------------------------------------------------------------------------
 std::shared_ptr<GenericLinearSolver>
@@ -76,13 +71,7 @@
                                    std::string method,
                                    std::string preconditioner) const
 {
-<<<<<<< HEAD
-  return std::make_shared<PETScKrylovSolver>(method, preconditioner);
-=======
-  std::shared_ptr<GenericLinearSolver>
-    solver(new PETScKrylovSolver(comm, method, preconditioner));
-  return solver;
->>>>>>> 13d69d11
+  return std::make_shared<PETScKrylovSolver>(comm, method, preconditioner);
 }
 //-----------------------------------------------------------------------------
 std::map<std::string, std::string> PETScFactory::lu_solver_methods() const
