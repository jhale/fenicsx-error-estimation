// Copyright (C) 2007-2012 Anders Logg and Garth N. Wells
//
// This file is part of DOLFIN.
//
// DOLFIN is free software: you can redistribute it and/or modify
// it under the terms of the GNU Lesser General Public License as published by
// the Free Software Foundation, either version 3 of the License, or
// (at your option) any later version.
//
// DOLFIN is distributed in the hope that it will be useful,
// but WITHOUT ANY WARRANTY; without even the implied warranty of
// MERCHANTABILITY or FITNESS FOR A PARTICULAR PURPOSE. See the
// GNU Lesser General Public License for more details.
//
// You should have received a copy of the GNU Lesser General Public License
// along with DOLFIN. If not, see <http://www.gnu.org/licenses/>.
//
// Modified by Martin Alnes, 2008
// Modified by Kent-Andre Mardal, 2009
// Modified by Ola Skavhaug, 2009
// Modified by Niclas Jansson, 2009
// Modified by Joachim B Haga, 2012
// Modified by Mikael Mortensen, 2012
//
// First added:  2007-03-01
// Last changed: 2012-11-05

#include <boost/unordered_map.hpp>
#include <boost/serialization/map.hpp>
#include <boost/serialization/set.hpp>
#include <dolfin/common/MPI.h>
#include <dolfin/common/NoDeleter.h>
#include <dolfin/common/Set.h>
#include <dolfin/common/types.h>
#include <dolfin/la/GenericVector.h>
#include <dolfin/log/LogStream.h>
#include <dolfin/mesh/BoundaryMesh.h>
#include <dolfin/mesh/MeshDistributed.h>
#include <dolfin/mesh/Restriction.h>
#include <dolfin/parameter/GlobalParameters.h>
#include "DofMapBuilder.h"
#include "UFCCell.h"
#include "UFCMesh.h"
#include "DofMap.h"

using namespace dolfin;

//-----------------------------------------------------------------------------
DofMap::DofMap(boost::shared_ptr<const ufc::dofmap> ufc_dofmap,
               const Mesh& dolfin_mesh)
  : _ufc_dofmap(ufc_dofmap->create()),
    _global_dimension(0), _ufc_offset(0), _is_view(false),
    _distributed(MPI::num_processes() > 1)
{
  dolfin_assert(_ufc_dofmap);

  // Call common build
  build_common(dolfin_mesh);
}
//-----------------------------------------------------------------------------
DofMap::DofMap(boost::shared_ptr<const ufc::dofmap> ufc_dofmap,
               boost::shared_ptr<const Restriction> restriction)
  : _ufc_dofmap(ufc_dofmap->create()),
    _restriction(restriction),
    _global_dimension(0), _ufc_offset(0), _is_view(false),
    _distributed(MPI::num_processes() > 1)
{
  dolfin_assert(_ufc_dofmap);
  dolfin_assert(_restriction);

  // Get mesh
  const dolfin::Mesh& dolfin_mesh(restriction->mesh());

  // Check that we get cell markers, extend later
  if (restriction->dim() != dolfin_mesh.topology().dim())
  {
    dolfin_error("DofMap.cpp",
                 "create mapping of degrees of freedom",
                 "Only cell-based restriction of function spaces are currently supported. ");
  }

  // Call common build
  build_common(dolfin_mesh);
}
//-----------------------------------------------------------------------------
DofMap::DofMap(const DofMap& parent_dofmap, const std::vector<std::size_t>& component,
               const Mesh& mesh, bool distributed) :
  _global_dimension(0), _ufc_offset(0),
  _ownership_range(0, 0), _is_view(true),
  _distributed(distributed)
{
  // Note: Ownership range is set to zero since dofmap is a view

  dolfin_assert(!component.empty());

  // Create UFC mesh
  const UFCMesh ufc_mesh(mesh);

  // Initialise offset from parent
  std::size_t offset = parent_dofmap._ufc_offset;

  // Get parent UFC dof map
  const ufc::dofmap& parent_ufc_dofmap = *(parent_dofmap._ufc_dofmap);

  // Extract ufc sub-dofmap from parent and get offset
  _ufc_dofmap.reset(extract_ufc_sub_dofmap(parent_ufc_dofmap, offset,
                                           component, ufc_mesh, mesh));
  dolfin_assert(_ufc_dofmap);

  // Check for dimensional consistency between the dofmap and mesh
  check_dimensional_consistency(*_ufc_dofmap, mesh);

  // Set UFC offset
  this->_ufc_offset = offset;

  // Initialise UFC dofmap
  init_ufc_dofmap(*_ufc_dofmap, ufc_mesh, mesh);

  // Resize dofmap data structure
  _dofmap.resize(mesh.num_cells());

<<<<<<< HEAD
  // Hack to get around UFC using 32-bit integers
  std::vector<unsigned int> tmp_dof_holder;
  
  // Set to hold slave dofs on current processor
  std::set<std::size_t> slave_dofs;
  
  // Store original _slave_master_map on this sub_dofmap
  _slave_master_map = parent_dofmap._slave_master_map;
=======
  // Holder for copying UFC std::size_t dof maps into the a dof map that
  // is consistent with the linear algebra backend
  std::vector<std::size_t> tmp_dof_holder;
>>>>>>> 5b049078

  // Build sub-map based on UFC dofmap
  UFCCell ufc_cell(mesh);
  for (CellIterator cell(mesh); !cell.end(); ++cell)
  {
    const std::size_t cell_index = cell->index();

    // Update to current cell
    ufc_cell.update(*cell);

    // Resize list for cell
    _dofmap[cell_index].resize(_ufc_dofmap->local_dimension(ufc_cell));
    tmp_dof_holder.resize(_ufc_dofmap->local_dimension(ufc_cell));

    // Tabulate sub-dofs on cell (using UFC map)
    _ufc_dofmap->tabulate_dofs(&tmp_dof_holder[0], ufc_mesh, ufc_cell);
    
    // Add UFC offset
    for (unsigned int i=0; i < tmp_dof_holder.size(); i++)
      tmp_dof_holder[i] += offset;

    if (mesh.is_periodic() && !_slave_master_map.empty())
    {
      // Check for slaves and modify
      std::map<std::size_t, std::size_t>::const_iterator slave_it;
      for (unsigned int i = 0; i < tmp_dof_holder.size(); i++)
      {
        const std::size_t dof = tmp_dof_holder[i];
        slave_it = _slave_master_map.find(dof);
        if (slave_it != _slave_master_map.end())
        {
          tmp_dof_holder[i] = slave_it->second; // Replace slave with master
          slave_dofs.insert(slave_it->first);
        }
      }
    }        
    std::copy(tmp_dof_holder.begin(), tmp_dof_holder.end(), _dofmap[cell_index].begin());
  }

  if (mesh.is_periodic() && !_slave_master_map.empty())
  { 
    // Periodic meshes need to renumber UFC-numbered dofs due to elimination of slave dofs      
    // For faster search get a vector of all slaves on parent dofmap (or parent of parent, aka the owner)
    std::vector<std::size_t> parent_slaves;
    for (std::map<std::size_t, std::size_t>::const_iterator it = _slave_master_map.begin();
                              it != _slave_master_map.end(); ++it)
    {
      parent_slaves.push_back(it->first);
    }
    
    std::vector<std::size_t>::iterator it; 
    std::vector<std::vector<DolfinIndex> >::iterator cell_map;
    std::vector<DolfinIndex>::iterator dof;
    for (cell_map = _dofmap.begin(); cell_map != _dofmap.end(); ++cell_map)
    {
      for (dof = cell_map->begin(); dof != cell_map->end(); ++dof)
      {
        it = std::lower_bound(parent_slaves.begin(), parent_slaves.end(), *dof);
        *dof -= std::size_t(it - parent_slaves.begin());        
      }
    }    
        
    // Reduce the local slaves onto all processes to eliminate duplicates 
    std::vector<std::set<std::size_t> > all_slave_dofs;
    MPI::all_gather(slave_dofs, all_slave_dofs);    
    for (std::size_t i = 0; i < all_slave_dofs.size(); i++)
      if (i != MPI::process_number())
        slave_dofs.insert(all_slave_dofs[i].begin(), all_slave_dofs[i].end());
    
    // Set global dimension
    _global_dimension = _ufc_dofmap->global_dimension() - slave_dofs.size();
        
  }
  else
  {
    // Set global dimension
    _global_dimension = _ufc_dofmap->global_dimension();
  }

  // Modify dofmap for non-UFC numbering
  ufc_map_to_dofmap.clear();
  _off_process_owner.clear();
  _shared_dofs.clear();
  _neighbours.clear();
  if (!parent_dofmap.ufc_map_to_dofmap.empty())
  {
    boost::unordered_map<std::size_t, std::size_t>::const_iterator ufc_to_current_dof;
    std::vector<std::vector<dolfin::la_index> >::iterator cell_map;
    std::vector<dolfin::la_index>::iterator dof;
    for (cell_map = _dofmap.begin(); cell_map != _dofmap.end(); ++cell_map)
    {
      for (dof = cell_map->begin(); dof != cell_map->end(); ++dof)
      {
        // Get dof index
        ufc_to_current_dof = parent_dofmap.ufc_map_to_dofmap.find(*dof);
        dolfin_assert(ufc_to_current_dof != parent_dofmap.ufc_map_to_dofmap.end());

        // Add to ufc-to-current dof map
        ufc_map_to_dofmap.insert(*ufc_to_current_dof);

        // Set dof index
        *dof = ufc_to_current_dof->second;

        // Add to off-process dof owner map
        boost::unordered_map<std::size_t, std::size_t>::const_iterator parent_off_proc = parent_dofmap._off_process_owner.find(*dof);
        if (parent_off_proc != parent_dofmap._off_process_owner.end())
          _off_process_owner.insert(*parent_off_proc);

        // Add to shared-dof process map, and update the set of neighbours
        boost::unordered_map<std::size_t, std::vector<std::size_t> >::const_iterator parent_shared = parent_dofmap._shared_dofs.find(*dof);
        if (parent_shared != parent_dofmap._shared_dofs.end())
        {
          _shared_dofs.insert(*parent_shared);
          _neighbours.insert(parent_shared->second.begin(), parent_shared->second.end());
        }
      }
    }
  }
}
//-----------------------------------------------------------------------------
DofMap::DofMap(boost::unordered_map<std::size_t, std::size_t>& collapsed_map,
               const DofMap& dofmap_view, const Mesh& mesh, bool distributed)
             :
  _ufc_dofmap(dofmap_view._ufc_dofmap->create()),
  _global_dimension(0), _ufc_offset(0),
  _is_view(false), _distributed(distributed)
{
  dolfin_assert(_ufc_dofmap);

  // Check for dimensional consistency between the dofmap and mesh
  check_dimensional_consistency(*_ufc_dofmap, mesh);

  // Check that mesh has been ordered
  if (!mesh.ordered())
  {
     dolfin_error("DofMap.cpp",
                  "create mapping of degrees of freedom",
                  "Mesh is not ordered according to the UFC numbering convention. "
                  "Consider calling mesh.order()");
  }

  // Create the UFC mesh
  const UFCMesh ufc_mesh(mesh);

  // Initialize the UFC dofmap
  init_ufc_dofmap(*_ufc_dofmap, ufc_mesh, mesh);

  // Build dof map
  const bool reorder = dolfin::parameters["reorder_dofs_serial"];
  DofMapBuilder::build(*this, mesh, ufc_mesh, _restriction, reorder, _distributed);

  // Dimension checks
  dolfin_assert(dofmap_view._dofmap.size() == mesh.num_cells());
  dolfin_assert(global_dimension() == dofmap_view.global_dimension());
  dolfin_assert(_dofmap.size() == mesh.num_cells());

  // FIXME: Could we use a std::vector instead of std::map if the collapsed
  //        dof map is contiguous (0, . . . , n)?

  // Build map from collapsed dof index to original dof index
  collapsed_map.clear();
  for (std::size_t i = 0; i < mesh.num_cells(); ++i)
  {
    const std::vector<dolfin::la_index>& view_cell_dofs = dofmap_view._dofmap[i];
    const std::vector<dolfin::la_index>& cell_dofs = _dofmap[i];
    dolfin_assert(view_cell_dofs.size() == cell_dofs.size());

    for (std::size_t j = 0; j < view_cell_dofs.size(); ++j)
      collapsed_map[cell_dofs[j]] = view_cell_dofs[j];
  }
}
//-----------------------------------------------------------------------------
DofMap::DofMap(const DofMap& dofmap)
{
  // Copy data
  _dofmap = dofmap._dofmap;
  _ufc_dofmap.reset(dofmap._ufc_dofmap->create());
  ufc_map_to_dofmap = dofmap.ufc_map_to_dofmap;
  _global_dimension = dofmap._global_dimension;
  _ufc_offset = dofmap._ufc_offset;
  _ownership_range = dofmap._ownership_range;
  _off_process_owner = dofmap._off_process_owner;
  _shared_dofs = dofmap._shared_dofs;
  _neighbours = dofmap._neighbours;
  _is_view = dofmap. _is_view;
  _distributed = dofmap._distributed;
  _slave_master_map = dofmap._slave_master_map;
  _master_processes = dofmap._master_processes;
}
//-----------------------------------------------------------------------------
DofMap::~DofMap()
{
  // Do nothing
}
//-----------------------------------------------------------------------------
bool DofMap::needs_mesh_entities(std::size_t d) const
{
  dolfin_assert(_ufc_dofmap);
  return _ufc_dofmap->needs_mesh_entities(d);
}
//-----------------------------------------------------------------------------
std::size_t DofMap::global_dimension() const
{
  return _global_dimension;
}
//-----------------------------------------------------------------------------
std::size_t DofMap::cell_dimension(std::size_t cell_index) const
{
  dolfin_assert(cell_index < _dofmap.size());
  return _dofmap[cell_index].size();
}
//-----------------------------------------------------------------------------
std::size_t DofMap::max_cell_dimension() const
{
  dolfin_assert(_ufc_dofmap);
  return _ufc_dofmap->max_local_dimension();
}
//-----------------------------------------------------------------------------
std::size_t DofMap::geometric_dimension() const
{
  dolfin_assert(_ufc_dofmap);
  return _ufc_dofmap->geometric_dimension();
}
//-----------------------------------------------------------------------------
std::size_t DofMap::num_facet_dofs() const
{
  dolfin_assert(_ufc_dofmap);
  return _ufc_dofmap->num_facet_dofs();
}
//-----------------------------------------------------------------------------
boost::shared_ptr<const dolfin::Restriction> DofMap::restriction() const
{
  return _restriction;
}
//-----------------------------------------------------------------------------
std::pair<std::size_t, std::size_t> DofMap::ownership_range() const
{
  if (is_view())
  {
    dolfin_error("DofMap.cpp",
                 "access ownership range of degree of freedom mapping",
                 "Cannot determine ownership range for sub-dofmaps");
  }

  return _ownership_range;
}
//-----------------------------------------------------------------------------
const boost::unordered_map<std::size_t, std::size_t>& DofMap::off_process_owner() const
{
  return _off_process_owner;
}
//-----------------------------------------------------------------------------
const boost::unordered_map<std::size_t, std::vector<std::size_t> >& DofMap::shared_dofs() const
{
  return _shared_dofs;
}
//-----------------------------------------------------------------------------
const std::set<std::size_t>& DofMap::neighbours() const
{
  return _neighbours;
}
//-----------------------------------------------------------------------------
void DofMap::tabulate_facet_dofs(std::size_t* dofs, std::size_t local_facet) const
{
  dolfin_assert(_ufc_dofmap);
  _ufc_dofmap->tabulate_facet_dofs(dofs, local_facet);
}
//-----------------------------------------------------------------------------
void DofMap::tabulate_coordinates(boost::multi_array<double, 2>& coordinates,
                                  const ufc::cell& ufc_cell) const
{
  // FIXME: This is a hack because UFC wants a double pointer for coordinates

  // Check dimensions
  if (coordinates.shape()[0] != cell_dimension(ufc_cell.index) ||
      coordinates.shape()[1] != geometric_dimension())
  {
    boost::multi_array<double, 2>::extent_gen extents;
    const std::size_t cell_dim = cell_dimension(ufc_cell.index);
    coordinates.resize(extents[cell_dim][geometric_dimension()]);
  }

  // Set vertex coordinates
  const std::size_t num_points = coordinates.size();
  std::vector<double*> coords(num_points);
  for (std::size_t i = 0; i < num_points; ++i)
    coords[i] = &(coordinates[i][0]);

  // Tabulate coordinates
  _ufc_dofmap->tabulate_coordinates(&coords[0], ufc_cell);
}
//-----------------------------------------------------------------------------
void DofMap::tabulate_coordinates(boost::multi_array<double, 2>& coordinates,
                                  const Cell& cell) const
{
  UFCCell ufc_cell(cell);
  tabulate_coordinates(coordinates, ufc_cell);
}
//-----------------------------------------------------------------------------
boost::shared_ptr<GenericDofMap> DofMap::copy() const
{
  return boost::shared_ptr<GenericDofMap>(new DofMap(*this));
}
//-----------------------------------------------------------------------------
boost::shared_ptr<GenericDofMap> DofMap::build(const Mesh& new_mesh) const
{
  // Get copy of underlying UFC dof map
  boost::shared_ptr<const ufc::dofmap> ufc_dof_map(_ufc_dofmap->create());
  return boost::shared_ptr<GenericDofMap>(new DofMap(ufc_dof_map, new_mesh));
}
//-----------------------------------------------------------------------------
DofMap* DofMap::extract_sub_dofmap(const std::vector<std::size_t>& component,
                                   const Mesh& mesh) const
{
  return new DofMap(*this, component, mesh, _distributed);
}
//-----------------------------------------------------------------------------
DofMap* DofMap::collapse(boost::unordered_map<std::size_t, std::size_t>& collapsed_map,
                         const Mesh& mesh) const
{
  return new DofMap(collapsed_map, *this, mesh, _distributed);
}
//-----------------------------------------------------------------------------
void DofMap::set(GenericVector& x, double value) const
{
  std::vector<std::vector<dolfin::la_index> >::const_iterator cell_dofs;
  for (cell_dofs = _dofmap.begin(); cell_dofs != _dofmap.end(); ++cell_dofs)
  {
    std::vector<double> _value(cell_dofs->size(), value);
    x.set(_value.data(), cell_dofs->size(), cell_dofs->data());
  }
  x.apply("add");
}
//-----------------------------------------------------------------------------
void DofMap::set_x(GenericVector& x, double value, std::size_t component,
                   const Mesh& mesh) const
{
  std::vector<double> x_values;
  boost::multi_array<double, 2> coordinates;
  for (CellIterator cell(mesh); !cell.end(); ++cell)
  {
    // Get local-to-global map
    const std::vector<dolfin::la_index>& dofs = cell_dofs(cell->index());

    // Tabulate dof coordinates
    tabulate_coordinates(coordinates, *cell);
    dolfin_assert(coordinates.shape()[0] == dofs.size());
    dolfin_assert(component < coordinates.shape()[1]);

    // Copy coordinate (it may be possible to avoid this)
    x_values.resize(dofs.size());
    for (std::size_t i = 0; i < coordinates.shape()[0]; ++i)
      x_values[i] = value*coordinates[i][component];

    // Set x[component] values in vector
    x.set(x_values.data(), dofs.size(), dofs.data());
  }
}
//-----------------------------------------------------------------------------
void DofMap::build_common(const Mesh& dolfin_mesh)
{
  // FIXME: Parts of this might be consolidated with the code in
  // DofMapBuilder. It's not clear which parts should happen here and
  // which parts should happen inside DofMapBuilder.

  // Check for dimensional consistency between the dofmap and mesh
  check_dimensional_consistency(*_ufc_dofmap, dolfin_mesh);

  // Check that mesh has been ordered
  if (!dolfin_mesh.ordered())
  {
     dolfin_error("DofMap.cpp",
                  "create mapping of degrees of freedom",
                  "Mesh is not ordered according to the UFC numbering convention. "
                  "Consider calling mesh.order()");
  }

  // Generate and number all mesh entities
  const std::size_t D = dolfin_mesh.topology().dim();
  for (std::size_t d = 1; d <= D; ++d)
  {
    if (_ufc_dofmap->needs_mesh_entities(d) || (_distributed && d == (D - 1)))
    {
      dolfin_mesh.init(d);
      if (_distributed)
        MeshDistributed::number_entities(dolfin_mesh, d);
    }
  }

  // Create the UFC mesh
  const UFCMesh ufc_mesh(dolfin_mesh);

  // Initialize the UFC dofmap
  init_ufc_dofmap(*_ufc_dofmap, ufc_mesh, dolfin_mesh);

  // Build dof map
  const bool reorder = dolfin::parameters["reorder_dofs_serial"];
  DofMapBuilder::build(*this, dolfin_mesh, ufc_mesh, _restriction,
                       reorder, _distributed);
}
//-----------------------------------------------------------------------------
ufc::dofmap* DofMap::extract_ufc_sub_dofmap(const ufc::dofmap& ufc_dofmap,
                                            std::size_t& offset,
                                            const std::vector<std::size_t>& component,
                                            const ufc::mesh ufc_mesh,
                                            const Mesh& dolfin_mesh)
{
  // Check if there are any sub systems
  if (ufc_dofmap.num_sub_dofmaps() == 0)
  {
    dolfin_error("DofMap.cpp",
                 "extract subsystem of degree of freedom mapping",
                 "There are no subsystems");
  }

  // Check that a sub system has been specified
  if (component.empty())
  {
    dolfin_error("DofMap.cpp",
                 "extract subsystem of degree of freedom mapping",
                 "No system was specified");
  }

  // Check the number of available sub systems
  if (component[0] >= ufc_dofmap.num_sub_dofmaps())
  {
    dolfin_error("DofMap.cpp",
                 "extract subsystem of degree of freedom mapping",
                 "Requested subsystem (%d) out of range [0, %d)",
                 component[0], ufc_dofmap.num_sub_dofmaps());
  }

  // Add to offset if necessary
  for (std::size_t i = 0; i < component[0]; i++)
  {
    // Extract sub dofmap
    boost::scoped_ptr<ufc::dofmap> ufc_tmp_dofmap(ufc_dofmap.create_sub_dofmap(i));
    dolfin_assert(ufc_tmp_dofmap);

    // Initialise
    init_ufc_dofmap(*ufc_tmp_dofmap, ufc_mesh, dolfin_mesh);

    // Get offset
    offset += ufc_tmp_dofmap->global_dimension();
  }

  // Create UFC sub-system
  ufc::dofmap* sub_dofmap = ufc_dofmap.create_sub_dofmap(component[0]);
  dolfin_assert(sub_dofmap);

  // Return sub-system if sub-sub-system should not be extracted, otherwise
  // recursively extract the sub sub system
  if (component.size() == 1)
    return sub_dofmap;
  else
  {
    std::vector<std::size_t> sub_component;
    for (std::size_t i = 1; i < component.size(); ++i)
      sub_component.push_back(component[i]);

    ufc::dofmap* sub_sub_dofmap = extract_ufc_sub_dofmap(*sub_dofmap, offset,
                                                     sub_component, ufc_mesh,
                                                     dolfin_mesh);
    delete sub_dofmap;
    return sub_sub_dofmap;
  }
}
//-----------------------------------------------------------------------------
void DofMap::init_ufc_dofmap(ufc::dofmap& dofmap,
                             const ufc::mesh ufc_mesh,
                             const Mesh& dolfin_mesh)
{
  // Check that we have all mesh entities
  for (std::size_t d = 0; d <= dolfin_mesh.topology().dim(); ++d)
  {
    if (dofmap.needs_mesh_entities(d) && dolfin_mesh.num_entities(d) == 0)
      dolfin_error("DofMap.cpp",
                   "initialize mapping of degrees of freedom",
                   "Missing entities of dimension %d. Try calling mesh.init(%d)", d, d);
  }

  // Initialize UFC dof map
  const bool init_cells = dofmap.init_mesh(ufc_mesh);
  if (init_cells)
  {
    UFCCell ufc_cell(dolfin_mesh);
    for (CellIterator cell(dolfin_mesh); !cell.end(); ++cell)
    {
      ufc_cell.update(*cell);
      dofmap.init_cell(ufc_mesh, ufc_cell);
    }
    dofmap.init_cell_finalize();
  }
}
//-----------------------------------------------------------------------------
boost::unordered_set<std::size_t> DofMap::dofs() const
{
  // Build set of dofs
  boost::unordered_set<std::size_t> dof_list;
  std::vector<std::vector<dolfin::la_index> >::const_iterator cell_dofs;
  for (cell_dofs = _dofmap.begin(); cell_dofs != _dofmap.end(); ++cell_dofs)
    dof_list.insert(cell_dofs->begin(), cell_dofs->end());

  return dof_list;
}
//-----------------------------------------------------------------------------
std::string DofMap::str(bool verbose) const
{
  // TODO: Display information on parallel stuff

  // Prefix with process number if running in parallel
  std::stringstream prefix;
  if (MPI::num_processes() > 1)
    prefix << "Process " << MPI::process_number() << ": ";

  std::stringstream s;
  s << prefix.str() << "<DofMap of global dimension " << global_dimension() << ">" << std::endl;
  if (verbose)
  {
    // Cell loop
    for (std::size_t i = 0; i < _dofmap.size(); ++i)
    {
      s << prefix.str() << "Local cell index, cell dofmap dimension: " << i << ", " << _dofmap[i].size() << std::endl;

      // Local dof loop
      for (std::size_t j = 0; j < _dofmap[i].size(); ++j)
        s << prefix.str() <<  "  " << "Local, global dof indices: " << j << ", " << _dofmap[i][j] << std::endl;
    }
  }

  return s.str();
}
//-----------------------------------------------------------------------------
void DofMap::check_dimensional_consistency(const ufc::dofmap& dofmap,
                                            const Mesh& mesh)
{
  // Check geometric dimension
  if (dofmap.geometric_dimension() != mesh.geometry().dim())
  {
    dolfin_error("DofMap.cpp",
                 "create mapping of degrees of freedom",
                 "Geometric dimension of the UFC dofmap (dim = %d) and the mesh (dim = %d) do not match",
                 dofmap.geometric_dimension(),
                 mesh.geometry().dim());
  }

  // Check topological dimension
  if (dofmap.topological_dimension() != mesh.topology().dim())
  {
    dolfin_error("DofMap.cpp",
                 "create mapping of degrees of freedom",
                 "Topological dimension of the UFC dofmap (dim = %d) and the mesh (dim = %d) do not match",
                 dofmap.topological_dimension(),
                 mesh.topology().dim());
  }
}
//-----------------------------------------------------------------------------<|MERGE_RESOLUTION|>--- conflicted
+++ resolved
@@ -119,20 +119,15 @@
   // Resize dofmap data structure
   _dofmap.resize(mesh.num_cells());
 
-<<<<<<< HEAD
-  // Hack to get around UFC using 32-bit integers
-  std::vector<unsigned int> tmp_dof_holder;
-  
   // Set to hold slave dofs on current processor
   std::set<std::size_t> slave_dofs;
-  
+
   // Store original _slave_master_map on this sub_dofmap
   _slave_master_map = parent_dofmap._slave_master_map;
-=======
+
   // Holder for copying UFC std::size_t dof maps into the a dof map that
   // is consistent with the linear algebra backend
   std::vector<std::size_t> tmp_dof_holder;
->>>>>>> 5b049078
 
   // Build sub-map based on UFC dofmap
   UFCCell ufc_cell(mesh);
@@ -149,7 +144,7 @@
 
     // Tabulate sub-dofs on cell (using UFC map)
     _ufc_dofmap->tabulate_dofs(&tmp_dof_holder[0], ufc_mesh, ufc_cell);
-    
+
     // Add UFC offset
     for (unsigned int i=0; i < tmp_dof_holder.size(); i++)
       tmp_dof_holder[i] += offset;
@@ -168,13 +163,13 @@
           slave_dofs.insert(slave_it->first);
         }
       }
-    }        
+    }
     std::copy(tmp_dof_holder.begin(), tmp_dof_holder.end(), _dofmap[cell_index].begin());
   }
 
   if (mesh.is_periodic() && !_slave_master_map.empty())
-  { 
-    // Periodic meshes need to renumber UFC-numbered dofs due to elimination of slave dofs      
+  {
+    // Periodic meshes need to renumber UFC-numbered dofs due to elimination of slave dofs
     // For faster search get a vector of all slaves on parent dofmap (or parent of parent, aka the owner)
     std::vector<std::size_t> parent_slaves;
     for (std::map<std::size_t, std::size_t>::const_iterator it = _slave_master_map.begin();
@@ -182,29 +177,29 @@
     {
       parent_slaves.push_back(it->first);
     }
-    
-    std::vector<std::size_t>::iterator it; 
-    std::vector<std::vector<DolfinIndex> >::iterator cell_map;
-    std::vector<DolfinIndex>::iterator dof;
+
+    std::vector<std::size_t>::iterator it;
+    std::vector<std::vector<dolfin::la_index> >::iterator cell_map;
+    std::vector<dolfin::la_index>::iterator dof;
     for (cell_map = _dofmap.begin(); cell_map != _dofmap.end(); ++cell_map)
     {
       for (dof = cell_map->begin(); dof != cell_map->end(); ++dof)
       {
         it = std::lower_bound(parent_slaves.begin(), parent_slaves.end(), *dof);
-        *dof -= std::size_t(it - parent_slaves.begin());        
+        *dof -= std::size_t(it - parent_slaves.begin());
       }
-    }    
-        
-    // Reduce the local slaves onto all processes to eliminate duplicates 
+    }
+
+    // Reduce the local slaves onto all processes to eliminate duplicates
     std::vector<std::set<std::size_t> > all_slave_dofs;
-    MPI::all_gather(slave_dofs, all_slave_dofs);    
+    MPI::all_gather(slave_dofs, all_slave_dofs);
     for (std::size_t i = 0; i < all_slave_dofs.size(); i++)
       if (i != MPI::process_number())
         slave_dofs.insert(all_slave_dofs[i].begin(), all_slave_dofs[i].end());
-    
+
     // Set global dimension
     _global_dimension = _ufc_dofmap->global_dimension() - slave_dofs.size();
-        
+
   }
   else
   {
