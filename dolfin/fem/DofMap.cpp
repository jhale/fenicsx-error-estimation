--- conflicted
+++ resolved
@@ -88,9 +88,6 @@
       error("Unable to create function space, missing entities of dimension %d. Try calling mesh.init(%d).", d, d);
   }
 
-  // Initialize UFC dof map
-  init_ufc();
-
   // Set the global dimension
   _global_dimension = ufc_dof_map->global_dimension();
 }
@@ -110,11 +107,10 @@
 
     // FIXME: This will only work for problem where local_dimension is the
     //        same for all cells since the offset will not be computed correctly.
-    const uint local_dim = local_dimension(ufc_cell);
-    const uint cell_offset = local_dim*cell_index;
-    for (uint i = 0; i < local_dim; i++)
-      dofs[i] = (*map)[cell_offset + i];
-
+    const uint n = local_dimension(ufc_cell);
+    const uint offset = n*cell_index;
+    for (uint i = 0; i < n; i++)
+      dofs[i] = (*map)[offset + i];
     // FIXME: Maybe memcpy() can be used to speed this up? Test this!
     //memcpy(dofs, dof_map[cell_index], sizeof(uint)*local_dimension());
     //std::copy(&dof_map[offset], &dof_map[offset+n], &dofs);
@@ -139,25 +135,9 @@
   DofMap* sub_dofmap = 0;
   if (map.get())
   {
-    if (ufc_to_map.size() == 0)
-      error("Cannnot yet extract sub-sub dof maps after renumbering yet.");
-
-    const uint max_local_dim = ufc_sub_dof_map->max_local_dimension();
-    const uint num_cells = dolfin_mesh->num_cells();
+    error("Dof map has been re-ordered. Don't yet know how to extract sub dof maps.");
 
     // Create vector for new map
-<<<<<<< HEAD
-    std::auto_ptr<std::vector<int> > sub_map(new std::vector<int>);
-    sub_map->resize(max_local_dim*num_cells); 
-  
-    // Create new dof map (this will initialise the UFC dof map)
-    sub_dofmap = new DofMap(sub_map, ufc_sub_dof_map, dolfin_mesh);
-
-    // Build sub-map vector
-    UFCCell ufc_cell(*dolfin_mesh);
-    uint* ufc_dofs = new uint[ufc_sub_dof_map->max_local_dimension()];
-    for (CellIterator cell(*dolfin_mesh); !cell.end(); ++cell)
-=======
     std::auto_ptr<std::vector<int> > sub_map;
 
     assert(ufc_to_map.size() == map->size());
@@ -167,26 +147,27 @@
     UFCCell ufc_cell(mesh);
     uint i = 0;
     for (CellIterator cell(mesh); !cell.end(); ++cell)
->>>>>>> 2e9c4b0f
     {
       // Update to current cell
       ufc_cell.update(*cell);
 
       // Tabulate dofs on cell (UFC map)
-      ufc_sub_dof_map->tabulate_dofs(ufc_dofs, ufc_mesh, ufc_cell);
-
-      const uint cell_index = cell->index();
-      const uint sub_local_dim = sub_dofmap->local_dimension(ufc_cell);
-      const uint cell_offset = sub_local_dim*cell_index;
-      for (uint i = 0; i < sub_local_dim; i++)
-        (*sub_dofmap->map)[cell_offset + i] = ufc_to_map.find(ufc_dofs[i] + ufc_offset)->second;
-    }
-    delete [] ufc_dofs;
+      dofmap.tabulate_dofs(dofs, ufc_cell, cell->index());
+
+      const uint n = local_dimension(ufc_cell);
+      const uint cell_offset = n*cell_index;
+      for (uint i = 0; i < n; i++)
+        dofs[i] = (*map)[cell_offset + i];
+    }
+*/
+
+    // Create new dof map
+    sub_dofmap = new DofMap(sub_map, ufc_sub_dof_map, dolfin_mesh);
   }
   else
     sub_dofmap = new DofMap(ufc_sub_dof_map, dolfin_mesh);
 
-  // Set UFC offset
+  // Set offset
   sub_dofmap->_ufc_offset = ufc_offset;
 
   return sub_dofmap;
