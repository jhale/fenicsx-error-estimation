--- conflicted
+++ resolved
@@ -42,13 +42,8 @@
 DofMap::DofMap(std::shared_ptr<const ufc::dofmap> ufc_dofmap,
                const Mesh& mesh)
   : _cell_dimension(0), _ufc_dofmap(ufc_dofmap), _is_view(false),
-<<<<<<< HEAD
     _global_dimension(0), _ufc_offset(0), _multimesh_offset(0),
-    _global_offset(0)
-=======
-    _global_dimension(0), _ufc_offset(0),
     _index_map(new IndexMap(mesh.mpi_comm()))
->>>>>>> 1871b0d3
 {
   dolfin_assert(_ufc_dofmap);
 
@@ -60,13 +55,8 @@
                const Mesh& mesh,
                std::shared_ptr<const SubDomain> constrained_domain)
   : _cell_dimension(0), _ufc_dofmap(ufc_dofmap), _is_view(false),
-<<<<<<< HEAD
     _global_dimension(0), _ufc_offset(0), _multimesh_offset(0),
-    _global_offset(0)
-=======
-    _global_dimension(0), _ufc_offset(0),
     _index_map(new IndexMap(mesh.mpi_comm()))
->>>>>>> 1871b0d3
 {
   dolfin_assert(_ufc_dofmap);
 
@@ -78,34 +68,20 @@
 }
 //-----------------------------------------------------------------------------
 DofMap::DofMap(const DofMap& parent_dofmap,
-<<<<<<< HEAD
-               const std::vector<std::size_t>& component,
-               const Mesh& mesh)
+               const std::vector<std::size_t>& component, const Mesh& mesh)
   : _cell_dimension(0), _is_view(true), _global_dimension(0),
     _ufc_offset(0), _multimesh_offset(0),
-    _global_offset(parent_dofmap._global_offset),
-    _local_ownership_size(parent_dofmap._local_ownership_size)
-=======
-               const std::vector<std::size_t>& component, const Mesh& mesh)
-  : _cell_dimension(0), _is_view(true), _global_dimension(0), _ufc_offset(0),
     _index_map(parent_dofmap._index_map)
->>>>>>> 1871b0d3
 {
   // Build sub-dofmap
   DofMapBuilder::build_sub_map_view(*this, parent_dofmap, component, mesh);
 }
 //-----------------------------------------------------------------------------
-DofMap::DofMap(std::unordered_map<std::size_t,
-               std::size_t>& collapsed_map,
+DofMap::DofMap(std::unordered_map<std::size_t, std::size_t>& collapsed_map,
                const DofMap& dofmap_view, const Mesh& mesh)
   : _cell_dimension(0), _ufc_dofmap(dofmap_view._ufc_dofmap), _is_view(false),
-<<<<<<< HEAD
     _global_dimension(0), _ufc_offset(0), _multimesh_offset(0),
-    _global_offset(0), _local_ownership_size(0)
-=======
-    _global_dimension(0), _ufc_offset(0),
     _index_map(new IndexMap(mesh.mpi_comm()))
->>>>>>> 1871b0d3
 {
   dolfin_assert(_ufc_dofmap);
 
@@ -156,21 +132,12 @@
   _dofmap = dofmap._dofmap;
   _cell_dimension = dofmap._cell_dimension;
   _ufc_dofmap = dofmap._ufc_dofmap;
-<<<<<<< HEAD
-  _num_mesh_entities_global = dofmap._num_mesh_entities_global;
-  _global_offset = dofmap._global_offset;
-  _local_ownership_size = dofmap._local_ownership_size;
-=======
->>>>>>> 1871b0d3
+  _num_mesh_entities_global = dofmap._num_mesh_entities_global;_
   _ufc_local_to_local= dofmap._ufc_local_to_local;
   _is_view = dofmap._is_view;
   _global_dimension = dofmap._global_dimension;
   _ufc_offset = dofmap._ufc_offset;
-<<<<<<< HEAD
   _multimesh_offset = dofmap._multimesh_offset;
-  _off_process_owner = dofmap._off_process_owner;
-=======
->>>>>>> 1871b0d3
   _shared_nodes = dofmap._shared_nodes;
   _neighbours = dofmap._neighbours;
   constrained_domain = dofmap.constrained_domain;
@@ -410,6 +377,8 @@
   const int size = local_ownership_size
                     + bs*local_to_global_unowned.size();
   local_to_global_map.resize(size);
+  for (int i = 0; i < _local_ownership_size; ++i)
+    local_to_global_map[i] = i + _global_offset;
 
   const std::size_t global_offset = _index_map->local_range().first;
   for (std::size_t i = 0; i < local_ownership_size; ++i)
