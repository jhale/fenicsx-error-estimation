--- conflicted
+++ resolved
@@ -1,8 +1,4 @@
-<<<<<<< HEAD
-// Copyright (C) 2008-2012 Anders Logg, Ola Skavhaug and Garth N. Wells
-=======
-// Copyright (C) 2008-2013 Anders Logg and Ola Skavhaug
->>>>>>> 0a18c384
+// Copyright (C) 2008-2013 Anders Logg, Ola Skavhaug and Garth N. Wells
 //
 // This file is part of DOLFIN.
 //
@@ -20,13 +16,6 @@
 // along with DOLFIN. If not, see <http://www.gnu.org/licenses/>.
 //
 // Modified by Niclas Jansson 2009
-<<<<<<< HEAD
-// Modified by Garth N. Wells 2010-2013
-// Modified by Joachim B Haga 2012
-//
-// First added:  2008-08-12
-// Last changed: 2013-01-04
-=======
 // Modified by Garth N. Wells 2010-2012
 // Modified by Mikael Mortensen, 2012.
 // Modified by Joachim B Haga, 2012
@@ -34,7 +23,6 @@
 //
 // First added:  2008-08-12
 // Last changed: 2013-01-08
->>>>>>> 0a18c384
 
 #include <ufc.h>
 #include <boost/random.hpp>
@@ -48,10 +36,11 @@
 #include <dolfin/graph/SCOTCH.h>
 #include <dolfin/log/log.h>
 #include <dolfin/mesh/BoundaryMesh.h>
+#include <dolfin/mesh/DistributedMeshTools.h>
 #include <dolfin/mesh/Facet.h>
 #include <dolfin/mesh/Mesh.h>
+#include <dolfin/mesh/Restriction.h>
 #include <dolfin/mesh/Vertex.h>
-#include <dolfin/mesh/Restriction.h>
 #include "DofMap.h"
 #include "UFCCell.h"
 #include "DofMapBuilder.h"
@@ -324,7 +313,7 @@
     {
       mesh.init(d);
       if (distributed)
-        MeshDistributed::number_entities(mesh, d);
+        DistributedMeshTools::number_entities(mesh, d);
     }
   }
 
@@ -420,8 +409,8 @@
   DofMapBuilder::vec_map shared_dof_processes;
 
   // Computed owned and shared dofs (and owned and un-owned)
-  compute_dof_ownership(dof_ownership, shared_dof_processes, dofmap, 
-                        global_dofs, mesh, restriction, 
+  compute_dof_ownership(dof_ownership, shared_dof_processes, dofmap,
+                        global_dofs, mesh, restriction,
                         restricted_dofs_inverse);
 
   // Renumber owned dofs and receive new numbering for unowned shared dofs
@@ -738,7 +727,7 @@
   // another process
   std::size_t counter = 0;
   std::vector<std::size_t> send_buffer;
-  for (set_iterator owned_dof = owned_dofs.begin(); 
+  for (set_iterator owned_dof = owned_dofs.begin();
           owned_dof != owned_dofs.end(); ++owned_dof, counter++)
   {
     // Set new dof number
@@ -846,13 +835,8 @@
   log(TRACE, "Finished renumbering dofs for parallel dof map");
 }
 //-----------------------------------------------------------------------------
-<<<<<<< HEAD
-std::set<std::size_t> DofMapBuilder::compute_global_dofs(const DofMap& dofmap,
-                                                      const Mesh& dolfin_mesh)
-=======
 DofMapBuilder::set DofMapBuilder::compute_global_dofs(const DofMap& dofmap,
                                                       const Mesh& mesh)
->>>>>>> 0a18c384
 {
   // Wrap UFC dof map
   boost::shared_ptr<const ufc::dofmap> _dofmap(dofmap._ufc_dofmap.get(),
@@ -866,7 +850,7 @@
   return global_dof_indices;
 }
 //-----------------------------------------------------------------------------
-void DofMapBuilder::compute_global_dofs(std::set<std::size_t>& global_dofs,
+void DofMapBuilder::compute_global_dofs(DofMapBuilder::set& global_dofs,
                                         std::size_t& offset,
                                         boost::shared_ptr<const ufc::dofmap> dofmap,
                                         const Mesh& mesh)
@@ -908,7 +892,8 @@
       dofmap->tabulate_dofs(&dof, num_global_mesh_entities, *ufc_cell);
 
       // Insert global dof index
-      if (!global_dofs.insert(dof + offset).second)
+      std::pair<DofMapBuilder::set::iterator, bool> ret = global_dofs.insert(dof + offset);
+      if (!ret.second)
       {
         dolfin_error("DofMapBuilder.cpp",
                      "compute global degrees of freedom",
@@ -1404,7 +1389,7 @@
   */
 }
 //-----------------------------------------------------------------------------
-boost::shared_ptr<ufc::dofmap> 
+boost::shared_ptr<ufc::dofmap>
     DofMapBuilder::extract_ufc_sub_dofmap(const ufc::dofmap& ufc_dofmap,
                                           std::size_t& offset,
                                           const std::vector<std::size_t>& component,
@@ -1468,7 +1453,7 @@
     for (std::size_t i = 1; i < component.size(); ++i)
       sub_component.push_back(component[i]);
 
-    boost::shared_ptr<ufc::dofmap> sub_sub_dofmap 
+    boost::shared_ptr<ufc::dofmap> sub_sub_dofmap
         = extract_ufc_sub_dofmap(*sub_dofmap, offset, sub_component, mesh);
 
     return sub_sub_dofmap;
