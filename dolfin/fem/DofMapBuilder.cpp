--- conflicted
+++ resolved
@@ -1,4 +1,4 @@
-// Copyright (C) 2008-2012 Anders Logg and Ola Skavhaug
+// Copyright (C) 2008-2013 Anders Logg and Ola Skavhaug
 //
 // This file is part of DOLFIN.
 //
@@ -19,9 +19,10 @@
 // Modified by Garth N. Wells 2010-2012
 // Modified by Mikael Mortensen, 2012.
 // Modified by Joachim B Haga, 2012
+// Modified by Martin Alnaes, 2013
 //
 // First added:  2008-08-12
-// Last changed: 2012-12-12
+// Last changed: 2013-01-08
 
 #include <ufc.h>
 #include <boost/random.hpp>
@@ -93,17 +94,10 @@
     cell_dofs.resize(local_dim);
 
     // Tabulate standard UFC dof map
-<<<<<<< HEAD
     ufc_dofs.resize(local_dim);
     dofmap._ufc_dofmap->tabulate_dofs(&ufc_dofs[0],
-                                      ufc_mesh, ufc_cell);
+                                      num_global_mesh_entities, ufc_cell);
     std::copy(ufc_dofs.begin(), ufc_dofs.end(), cell_dofs.begin());
-=======
-    // Temporary fix until UFC supporte 64-bit integers
-    dofmap._ufc_dofmap->tabulate_dofs(&tmp_dofs[0],
-                                      num_global_mesh_entities, ufc_cell);
-    std::copy(tmp_dofs.begin(), tmp_dofs.end(), cell_dofs.begin());
->>>>>>> ee84592d
 
     // Renumber dofs if mesh is restricted
     if (restriction)
