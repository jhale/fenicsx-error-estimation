--- conflicted
+++ resolved
@@ -22,7 +22,7 @@
 // Modified by Martin Alnaes, 2013
 //
 // First added:  2008-08-12
-// Last changed: 2014-06-11
+// Last changed: 2013-01-08
 
 #include <cstdlib>
 #include <random>
@@ -72,15 +72,9 @@
   // Check if dofmap is distributed (based on mesh MPI communicator)
   const bool distributed = MPI::size(mesh.mpi_comm()) > 1;
 
-<<<<<<< HEAD
-  // Build set of dofs that are not associated with a mesh entity
-  // (global dofs)
-  const std::set<std::size_t> global_dofs = compute_global_dofs(dofmap);
-=======
   // Check if UFC dofmap should not be re-ordered (only applicable in serial)
   const bool reorder_ufc = dolfin::parameters["reorder_dofs_serial"];
   const bool reorder = (distributed or reorder_ufc) ? true : false;
->>>>>>> 05507bf8
 
   // Sanity checks on UFC dofmap
   const std::size_t D = mesh.topology().dim();
