// Copyright (C) 2012 Chris N Richardson
//
// This file is part of DOLFIN.
//
// DOLFIN is free software: you can redistribute it and/or modify
// it under the terms of the GNU Lesser General Public License as published by
// the Free Software Foundation, either version 3 of the License, or
// (at your option) any later version.
//
// DOLFIN is distributed in the hope that it will be useful,
// but WITHOUT ANY WARRANTY; without even the implied warranty of
// MERCHANTABILITY or FITNESS FOR A PARTICULAR PURPOSE. See the
// GNU Lesser General Public License for more details.
//
// You should have received a copy of the GNU Lesser General Public License
// along with DOLFIN. If not, see <http://www.gnu.org/licenses/>.
//
// Modified by Garth N. Wells, 2012
//
// First added:  2012-06-01
// Last changed: 2012-11-14

#ifdef HAS_HDF5

#include <cstdio>
#include <fstream>
#include <iostream>
#include <iomanip>
#include <boost/filesystem.hpp>
#include <boost/lexical_cast.hpp>
#include <boost/assign.hpp>
#include <boost/multi_array.hpp>
#include <boost/bind.hpp>

#include <dolfin/common/types.h>
#include <dolfin/common/constants.h>
#include <dolfin/common/MPI.h>
#include <dolfin/common/NoDeleter.h>
#include <dolfin/common/Timer.h>
#include <dolfin/function/Function.h>
#include <dolfin/la/GenericVector.h>
#include <dolfin/log/log.h>
#include <dolfin/mesh/Cell.h>
#include <dolfin/mesh/LocalMeshData.h>
#include <dolfin/mesh/Mesh.h>
#include <dolfin/mesh/MeshPartitioning.h>
#include <dolfin/mesh/MeshEntityIterator.h>
#include <dolfin/mesh/MeshFunction.h>
#include <dolfin/mesh/Vertex.h>

#include "HDF5File.h"
#include "HDF5Interface.h"

using namespace dolfin;

//-----------------------------------------------------------------------------
HDF5File::HDF5File(const std::string filename, const bool use_mpiio)
  : GenericFile(filename, "H5"), hdf5_file_open(false), hdf5_file_id(0),
    mpi_io(MPI::num_processes() > 1 && use_mpiio ? true : false)
{
  // HDF5 chunking
  parameters.add("chunking", false);
  // Optional duplicate vertex suppression for H5 Mesh output
  parameters.add("remove_duplicates", true);
}
//-----------------------------------------------------------------------------
HDF5File::~HDF5File()
{
  // Close HDF5 file
  if (hdf5_file_open)
  {
    herr_t status = H5Fclose(hdf5_file_id);
    dolfin_assert(status != HDF5_FAIL);
  }
}
//-----------------------------------------------------------------------------
void HDF5File::flush()
{
  dolfin_assert(hdf5_file_open);
  HDF5Interface::flush_file(hdf5_file_id);
}
//-----------------------------------------------------------------------------
void HDF5File::operator<< (const GenericVector& x)
{
  dolfin_assert(x.size() > 0);

  // Open file on first write and add Vector group (overwrite any existing file)
  if (counter == 0)
  {
    // Open file
    dolfin_assert(!hdf5_file_open);
    hdf5_file_id = HDF5Interface::open_file(filename, true, mpi_io);
    hdf5_file_open = true;

    // Add group
    HDF5Interface::add_group(hdf5_file_id, "/Vector");
  }
  dolfin_assert(HDF5Interface::has_group(hdf5_file_id, "/Vector"));

  // Get all local data
  std::vector<double> local_data;
  x.get_local(local_data);

  // Form HDF5 dataset tag
  const std::string dataset_name
      = "/Vector/" + boost::lexical_cast<std::string>(counter);

  // Write data to file
  std::pair<std::size_t, std::size_t> local_range = x.local_range();
  const bool chunking = parameters["chunking"];
  const std::vector<std::size_t> global_size(1, x.size());
  HDF5Interface::write_dataset(hdf5_file_id, dataset_name, local_data,
                               local_range, global_size, mpi_io, chunking);

  // Add partitioning attribute to dataset
  std::vector<std::size_t> partitions;
  MPI::gather(local_range.first, partitions);
  MPI::broadcast(partitions);

  HDF5Interface::add_attribute(hdf5_file_id, dataset_name, "partition",
                               partitions);

  // Increment counter
  counter++;
}
//-----------------------------------------------------------------------------
void HDF5File::operator>> (GenericVector& x)
{
  // Open file
  if (!hdf5_file_open)
  {
    dolfin_assert(!hdf5_file_open);
    hdf5_file_id = HDF5Interface::open_file(filename, false, mpi_io);
    hdf5_file_open = true;
  }

  // Check that 'Vector' group exists
  dolfin_assert(HDF5Interface::has_group(hdf5_file_id, "/Vector") == 1);

  // Get list all datasets in group
  const std::vector<std::string> datasets
      = HDF5Interface::dataset_list(hdf5_file_id, "/Vector");

  // Make sure there is only one dataset
  dolfin_assert(datasets.size() == 1);

  // Read data set
  read("/Vector/" + datasets[0], x);
}
//-----------------------------------------------------------------------------
void HDF5File::read(const std::string dataset_name, GenericVector& x,
                    const bool use_partition_from_file)
{
  // Open HDF5 file
  if (!hdf5_file_open)
  {
    // Open file
    dolfin_assert(!hdf5_file_open);
    hdf5_file_id = HDF5Interface::open_file(filename, false, mpi_io);
    hdf5_file_open = true;
  }
  dolfin_assert(HDF5Interface::has_group(hdf5_file_id, dataset_name));

  // Get dataset rank
  const uint rank = HDF5Interface::dataset_rank(hdf5_file_id, dataset_name);
  dolfin_assert(rank == 1);

  // Get global dataset size
  const std::vector<std::size_t> data_size
      = HDF5Interface::get_dataset_size(hdf5_file_id, dataset_name);

  // Check that rank is 1
  dolfin_assert(data_size.size() == 1);

  // Check input vector, and re-size if not already sized
  if (x.size() == 0)
  {
    // Resize vector
    if (use_partition_from_file)
    {
      // Get partition from file
      std::vector<std::size_t> partitions;
      HDF5Interface::get_attribute(hdf5_file_id, dataset_name, "partition", partitions);

      // Check that number of MPI processes matches partitioning
      if(MPI::num_processes() != partitions.size())
      {
        dolfin_error("HDF5File.cpp",
                     "read vector from file",
                     "Different number of processes used when writing. Cannot restore partitioning");
      }

      // Add global size at end of partition vectors
      partitions.push_back(data_size[0]);

      // Initialise vector
      const uint process_num = MPI::process_number();
      const std::pair<std::size_t, std::size_t>
          local_range(partitions[process_num], partitions[process_num + 1]);
      x.resize(local_range);
    }
    else
      x.resize(data_size[0]);
  }
  else if (x.size() != data_size[0])
  {
    dolfin_error("HDF5File.cpp",
                 "read vector from file",
                 "Size mis-match between vector in file and input vector");
  }

  // Get local range
  const std::pair<std::size_t, std::size_t> local_range = x.local_range();

  // Read data from file
  std::vector<double> data;
  HDF5Interface::read_dataset(hdf5_file_id, dataset_name, local_range, data);

  // Set data
  x.set_local(data);
}
//-----------------------------------------------------------------------------
std::string HDF5File::search_list(const std::vector<std::string>& list,
                                  const std::string& search_term)
{
  std::vector<std::string>::const_iterator it;
  for (it = list.begin(); it != list.end(); ++it)
  {
    if (it->find(search_term) != std::string::npos)
      return *it;
  }
  return std::string("");
}
//-----------------------------------------------------------------------------
void HDF5File::operator>> (Mesh& input_mesh)
{
  read_mesh(input_mesh, "/Mesh/0");
}
//-----------------------------------------------------------------------------
void HDF5File::read_mesh(Mesh& input_mesh,const std::string name)
{
  warning("HDF5 Mesh input is still experimental");
  warning("HDF5 Mesh input will always repartition the mesh");

  // FIXME: this works, but is not thoroughly checked
  // or optimised in any way

  // Find all datasets needed, and check parameters, then
  // call the appropriate read function.

  // Open file
  if (!hdf5_file_open)
  {
    dolfin_assert(!hdf5_file_open);
    hdf5_file_id = HDF5Interface::open_file(filename, false, mpi_io);
    hdf5_file_open = true;
  }

  // Get list of all datasets in the /Mesh group
  std::vector<std::string> _dataset_list
      = HDF5Interface::dataset_list(hdf5_file_id, "/Mesh");
  
  if(_dataset_list.size()==0)
  {
    dolfin_error("HDF5File.cpp",
                 "open Mesh",
                 "Dataset not found");
  }
  
  if(_dataset_list.size()!=1)
  {
    warning("Multiple Mesh datasets found. Using first dataset.");
  }
  std::string mesh_group_name = "/Mesh/" + _dataset_list[0];
  
  _dataset_list = HDF5Interface::dataset_list(hdf5_file_id, mesh_group_name);
      
  // Look for Topology dataset
  std::string topology_name = search_list(_dataset_list,"topology");
  if (topology_name.size() == 0)
  {
    dolfin_error("HDF5File.cpp",
                 "read topology dataset",
                 "Dataset not found");
  }
  topology_name = mesh_group_name + "/" + topology_name;

  // Look for global_index dataset
  std::string global_index_name = search_list(_dataset_list,"global_index");
  if (global_index_name.size() == 0)
  {
    dolfin_error("HDF5File.cpp",
                 "read global index dataset",
                 "Dataset not found");
  }
  global_index_name = mesh_group_name + "/" + global_index_name;

  // Look for Coordinates dataset
  std::string coordinates_name=search_list(_dataset_list,"coordinates");
  if(coordinates_name.size()==0)
  {
    dolfin_error("HDF5File.cpp",
                 "read coordinates dataset",
                 "Dataset not found");
  }
  coordinates_name = mesh_group_name + "/" + coordinates_name;

  read_mesh_repartition(input_mesh, coordinates_name, global_index_name,
                                   topology_name);
}
//-----------------------------------------------------------------------------
void HDF5File::read_mesh_repartition(Mesh& input_mesh,
                                     const std::string coordinates_name,
                                     const std::string global_index_name,
                                     const std::string topology_name)
{
  // FIXME:
  // This function is experimental, and not checked or optimised

  warning("HDF5 Mesh read is still experimental");
  warning("HDF5 Mesh read will repartition this mesh");

  // Structure to store local mesh
  LocalMeshData mesh_data;
  mesh_data.clear();

  // --- Topology ---
  // Discover size of topology dataset
  std::vector<std::size_t> topology_dim
      = HDF5Interface::get_dataset_size(hdf5_file_id, topology_name);

  // Get total number of cells, as number of rows in topology dataset
  const std::size_t num_global_cells = topology_dim[0];
  mesh_data.num_global_cells = num_global_cells;

  // Set vertices-per-cell from number of columns
  const uint num_vertices_per_cell = topology_dim[1];
  mesh_data.num_vertices_per_cell = num_vertices_per_cell;
  mesh_data.tdim = topology_dim[1] - 1;

  // Divide up cells ~equally between processes
  const std::pair<std::size_t,std::size_t> cell_range = MPI::local_range(num_global_cells);
  const std::size_t num_local_cells = cell_range.second - cell_range.first;

  // Read a block of cells
  std::vector<std::size_t> topology_data;
  topology_data.reserve(num_local_cells*num_vertices_per_cell);
  mesh_data.cell_vertices.resize(boost::extents[num_local_cells][num_vertices_per_cell]);
  HDF5Interface::read_dataset(hdf5_file_id, topology_name, cell_range, topology_data);

  mesh_data.global_cell_indices.reserve(num_local_cells);
<<<<<<< HEAD
  for(uint i = 0; i < num_local_cells; i++)
=======
  std::vector<std::size_t>::iterator topology_it = topology_data.begin();
  for(std::size_t i = 0; i < num_local_cells; i++)
  {
>>>>>>> aa2009ac
    mesh_data.global_cell_indices.push_back(cell_range.first + i);

  // Copy to boost::multi_array
  std::copy(topology_data.begin(), topology_data.end(), mesh_data.cell_vertices.data());

  // --- Coordinates ---
  // Get dimensions of coordinate dataset
  std::vector<std::size_t> coords_dim
    = HDF5Interface::get_dataset_size(hdf5_file_id, coordinates_name);
  mesh_data.num_global_vertices = coords_dim[0];
  const uint vertex_dim = coords_dim[1];
  mesh_data.gdim = vertex_dim;

  // Divide range into equal blocks for each process
<<<<<<< HEAD
  const std::pair<uint, uint> vertex_range = MPI::local_range(coords_dim[0]);
  const uint num_local_vertices = vertex_range.second - vertex_range.first;
=======
  const std::pair<std::size_t, std::size_t> vertex_range = MPI::local_range(coords_dim[0]);
  const std::size_t num_local_vertices = vertex_range.second - vertex_range.first;
  const uint vertex_dim = coords_dim[1];
>>>>>>> aa2009ac

  // Read vertex data to temporary vector
  std::vector<double> tmp_vertex_data;
  tmp_vertex_data.reserve(num_local_vertices*vertex_dim);
  HDF5Interface::read_dataset(hdf5_file_id, coordinates_name, vertex_range,
                              tmp_vertex_data);
  // Copy to vector<vector>
  // FIXME: improve
  std::vector<std::vector<double> > vertex_coordinates;
  vertex_coordinates.reserve(num_local_vertices);
  for(std::vector<double>::iterator v = tmp_vertex_data.begin();
      v != tmp_vertex_data.end(); v += vertex_dim)
  {
    vertex_coordinates.push_back(std::vector<double>(v, v + vertex_dim));
  }

  // Fill vertex indices with values - 
  mesh_data.vertex_indices.resize(num_local_vertices);
<<<<<<< HEAD
  HDF5Interface::read_dataset(hdf5_file_id, global_index_name, vertex_range,
                              mesh_data.vertex_indices);

  // MeshPartitioning::build_distributed_mesh() does not use the vertex indices values, so need to sort
  // vertices into global order before calling it.
  
  redistribute_by_global_index(mesh_data.vertex_indices, vertex_coordinates, mesh_data.vertex_coordinates);
=======
  for(std::size_t i = 0; i < mesh_data.vertex_coordinates.size(); ++i)
    mesh_data.vertex_indices[i] = vertex_range.first + i;
>>>>>>> aa2009ac

  // redistribute_by_global_index() has eliminated duplicates, so need to resize global total
  mesh_data.num_global_vertices = MPI::sum(mesh_data.vertex_coordinates.size());
  
  // Build distributed mesh
  MeshPartitioning::build_distributed_mesh(input_mesh, mesh_data);
}
//-----------------------------------------------------------------------------
void HDF5File::operator<< (const Mesh& mesh)
{
  const std::string name = "/Mesh/" + boost::lexical_cast<std::string>(counter);
  write_mesh_global_index(mesh, mesh.topology().dim(), name);
  counter++;
}
//-----------------------------------------------------------------------------
void HDF5File::write_mesh(const Mesh& mesh, const std::string name)
{
  write_mesh_global_index(mesh, mesh.topology().dim(), name);
}
//-----------------------------------------------------------------------------
void HDF5File::write_mesh_global_index(const Mesh& mesh, uint cell_dim, const std::string name)
{

  warning("Writing mesh with global index - not suitable for visualisation");
  
  // Clear file when writing to file for the first time
  if(!hdf5_file_open)
  {
    hdf5_file_id = HDF5Interface::open_file(filename, false, mpi_io);
    hdf5_file_open = true;
  }

  // Create Mesh group in HDF5 file
  if (!HDF5Interface::has_group(hdf5_file_id, "/Mesh"))
    HDF5Interface::add_group(hdf5_file_id, "/Mesh");

  //const CellType::Type _cell_type = mesh.type().cell_type();
  CellType::Type _cell_type = mesh.type().cell_type();
  if (cell_dim == mesh.topology().dim())
    _cell_type = mesh.type().cell_type();
  else if (cell_dim == mesh.topology().dim() - 1)
    _cell_type = mesh.type().facet_type();
  else
  {
    dolfin_error("HDF5File.cpp",
                 "write mesh to file",
                 "Only Mesh for Mesh facets can be written to file");
  }

  const std::string cell_type = CellType::type2string(_cell_type);

  // ------ Output vertex coordinates and global index

  // Vertex numbers, ranges and offsets

  // Write vertex data to HDF5 file
  const std::string coord_dataset = name + "/coordinates";
  const std::string index_dataset = name + "/global_index";
  const std::vector<uint>& global_indices = mesh.topology().global_indices(0);

  // Optionally reduce file size by deleting duplicates
  if(parameters["remove_duplicates"])
  {
    const uint gdim = mesh.geometry().dim();
    // Copy coordinates and indices and remove off-process values
    std::vector<double>vertex_coords(mesh.coordinates()); 
    remove_duplicate_values(mesh, vertex_coords, gdim);

    std::vector<uint>vertex_indices(global_indices);
    remove_duplicate_values(mesh, vertex_indices, 1);

    // Write coordinates contiguously from each process
    std::vector<uint> global_size(2);
    global_size[0] = MPI::sum(vertex_indices.size()); // reduced
    global_size[1] = gdim;
    write_data(coord_dataset, vertex_coords, global_size);
    global_size.resize(1); //remove second dimension
    write_data(index_dataset, vertex_indices, global_size);
  }
  else //just output in blocks - faster and less memory intensive
  {
    const uint gdim = mesh.geometry().dim();
    const std::vector<double>& vertex_coords = mesh.coordinates();

    // Write coordinates contiguously from each process
    std::vector<uint> global_size(2);
    global_size[0] = MPI::sum(mesh.num_vertices());
    global_size[1] = gdim;
    write_data(coord_dataset, vertex_coords, global_size);
    global_size.resize(1); //remove second dimension
    write_data(index_dataset, global_indices, global_size);
  }

  // ------ Topology

  // Get/build topology data
  std::vector<uint> topological_data;
  if (cell_dim == mesh.topology().dim())
  {
    topological_data = mesh.cells();
    std::transform(topological_data.begin(), topological_data.end(),
                   topological_data.begin(),
                   boost::bind<const uint &>(&std::vector<uint>::at, &global_indices, _1));
  }
  else
  {
    topological_data.reserve(mesh.num_cells()*(cell_dim - 1));
    for (MeshEntityIterator c(mesh, cell_dim); !c.end(); ++c)
      for (VertexIterator v(*c); !v.end(); ++v)
        topological_data.push_back(v->global_index());
  }

  // Write topology data
  const std::string topology_dataset = name + "/topology";
  std::vector<uint> global_size(2);
  global_size[0] = MPI::sum(topological_data.size()/(cell_dim + 1));
  global_size[1] = cell_dim + 1;
  write_data(topology_dataset, topological_data, global_size);
  
  HDF5Interface::add_attribute(hdf5_file_id, topology_dataset, "celltype",
                               cell_type);

}
//-----------------------------------------------------------------------------
void HDF5File::write_visualisation_mesh(const Mesh& mesh, const std::string name)
{
  write_visualisation_mesh(mesh, mesh.topology().dim(), name);
}
//-----------------------------------------------------------------------------
void HDF5File::write_visualisation_mesh(const Mesh& mesh, const uint cell_dim,
                          const std::string name)
{
  // Clear file when writing to file for the first time
  if (!hdf5_file_open)
  {
    hdf5_file_id = HDF5Interface::open_file(filename, false, mpi_io);
    hdf5_file_open = true;
  }

  // Create VisualisationMesh group in HDF5 file
  if (!HDF5Interface::has_group(hdf5_file_id, "/VisualisationMesh"))
    HDF5Interface::add_group(hdf5_file_id, "/VisualisationMesh");

  CellType::Type _cell_type = mesh.type().cell_type();
  if (cell_dim == mesh.topology().dim())
    _cell_type = mesh.type().cell_type();
  else if (cell_dim == mesh.topology().dim() - 1)
    _cell_type = mesh.type().facet_type();
  else
  {
    dolfin_error("HDF5File.cpp",
                 "write mesh to file",
                 "Only Mesh for Mesh facets can be written to file");
  }

  // Cell type string
  const std::string cell_type = CellType::type2string(_cell_type);

  // Vertex numbers, ranges and offsets
  const std::size_t num_local_vertices = mesh.num_vertices();
  const std::size_t vertex_offset = MPI::global_offset(num_local_vertices, true);

  // Write vertex data to HDF5 file
  const std::string coord_dataset = name + "/coordinates";
  {
    const uint gdim = mesh.geometry().dim();
    const std::vector<double>& vertex_coords = mesh.coordinates();
    
    // Write coordinates contiguously from each process
    std::vector<std::size_t> global_size(2);
    global_size[0] = MPI::sum(num_local_vertices);
    global_size[1] = gdim;
    write_data(coord_dataset, vertex_coords, global_size);
  }

  // Write connectivity to HDF5 file (using local indices + offset)
  {
    // Get/build topology data
    std::vector<std::size_t> topological_data;
    if (cell_dim == mesh.topology().dim())
    {
      topological_data = mesh.cells();
      std::transform(topological_data.begin(), topological_data.end(),
                     topological_data.begin(),
                     std::bind2nd(std::plus<std::size_t>(), vertex_offset));
    }
    else
    {
      topological_data.reserve(mesh.num_cells()*(cell_dim - 1));
      for (MeshEntityIterator c(mesh, cell_dim); !c.end(); ++c)
        for (VertexIterator v(*c); !v.end(); ++v)
         topological_data.push_back(v->index() + vertex_offset);
    }

    // Write topology data
    const std::string topology_dataset = name + "/topology";
    std::vector<std::size_t> global_size(2);
    global_size[0] = MPI::sum(topological_data.size()/(cell_dim + 1));
    global_size[1] = cell_dim + 1;
    write_data(topology_dataset, topological_data, global_size);

    HDF5Interface::add_attribute(hdf5_file_id, topology_dataset, "celltype",
                                 cell_type);
  }

  counter++;

}
//-----------------------------------------------------------------------------
bool HDF5File::has_dataset(const std::string dataset_name) const
{
  dolfin_assert(hdf5_file_open);
  return HDF5Interface::has_dataset(hdf5_file_id, dataset_name);
}
//-----------------------------------------------------------------------------
void HDF5File::open_hdf5_file(bool truncate)
{
  dolfin_assert(!hdf5_file_open);
  hdf5_file_id = HDF5Interface::open_file(filename, truncate, mpi_io);
  hdf5_file_open = true;
}
//-----------------------------------------------------------------------------

template <typename T>
void HDF5File::redistribute_by_global_index(const std::vector<uint>& global_index,
                                            const std::vector<T>& local_vector,
                                            std::vector<T>& global_vector)
{
  dolfin_assert(local_vector.size() == global_index.size());

  Timer t("HDF5: Redistribute");

  // Get number of processes
  const uint num_processes = MPI::num_processes();

  // Calculate size of overall global vector by finding max index value
  // anywhere
  const uint global_vector_size
    = MPI::max(*std::max_element(global_index.begin(), global_index.end())) + 1;

  // Divide up the global vector into local chunks and distribute the
  // partitioning information
  std::pair<uint, uint> range = MPI::local_range(global_vector_size);
  std::vector<uint> partitions;
  MPI::gather(range.first, partitions);
  MPI::broadcast(partitions);
  partitions.push_back(global_vector_size); // add end of last partition

  // Go through each remote process number, finding local values with
  // a global index in the remote partition range, and add to a list.
  std::vector<std::vector<std::pair<uint,T> > > values_to_send(num_processes);
  std::vector<uint> destinations;
  destinations.reserve(num_processes);

  // Set up destination vector for communication with remote processes
  for(uint process_j = 0; process_j < num_processes ; ++process_j)
    destinations.push_back(process_j);

  // Go through local vector and append value to the appropriate list
  // to send to correct process
  for(uint i = 0; i < local_vector.size() ; ++i)
  {
    const uint global_i = global_index[i];

    // Identify process which needs this value, by searching through
    // partitioning
    const uint process_i
       = (uint)(std::upper_bound(partitions.begin(), partitions.end(), global_i) - partitions.begin()) - 1;

    if(global_i >= partitions[process_i] && global_i < partitions[process_i + 1])
    {
      // Send the global index along with the value
      values_to_send[process_i].push_back(make_pair(global_i,local_vector[i]));
    }
    else
    {
      dolfin_error("HDF5File.cpp",
                   "work out which process to send data to",
                   "This should not happen");
    }
  }

  // Redistribute the values to the appropriate process
  std::vector<std::vector<std::pair<uint,T> > > received_values;
  MPI::distribute(values_to_send, destinations, received_values);

  // When receiving, just go through all received values
  // and place them in global_vector, which is the local
  // partition of the global vector.
  global_vector.resize(range.second - range.first);
  for(uint i = 0; i < received_values.size(); ++i)
  {
    const std::vector<std::pair<uint, T> >& received_global_data = received_values[i];
    for(uint j = 0; j < received_global_data.size(); ++j)
    {
      const uint global_i = received_global_data[j].first;
      if(global_i >= range.first && global_i < range.second)
        global_vector[global_i - range.first] = received_global_data[j].second;
      else
      {
        dolfin_error("HDF5File.cpp",
                     "unpack values in vector redistribution",
                     "This should not happen");
      }
    }
  }
}
//-----------------------------------------------------------------------------
void HDF5File::remove_duplicate_vertices(const Mesh &mesh,
                                         std::vector<double>& vertex_data,
                                         std::vector<std::size_t>& topological_data)
{
  Timer t("remove duplicate vertices");

  const uint num_processes = MPI::num_processes();
  const uint process_number = MPI::process_number();
  const std::size_t num_local_vertices = mesh.num_vertices();

  const std::map<std::size_t, std::set<uint> >& shared_vertices
    = mesh.topology().shared_entities(0);

  // Create global => local map for shared vertices only
  std::map<std::size_t, std::size_t> local;
  for (VertexIterator v(mesh); !v.end(); ++v)
  {
    std::size_t global_index = v->global_index();
    if(shared_vertices.count(global_index) != 0)
      local[global_index] = v->index();
  }

  // New local indexing vector "remap" after removing duplicates
  // Initialise to '1' and mark removed vertices with '0'
  std::vector<std::size_t> remap(num_local_vertices, 1);

  // Structures for MPI::distribute
  // list all processes, though some may get nothing from here
  std::vector<uint> destinations;
  destinations.reserve(num_processes);
  for(uint j = 0; j < num_processes; j++)
    destinations.push_back(j);
  std::vector<std::vector<std::pair<uint, std::size_t> > > values_to_send(num_processes);

  // Go through shared vertices looking for vertices which are
  // on a lower numbered process. Mark these as being off-process.
  // Meanwhile, push locally owned shared vertices to values_to_send to
  // remote processes.

  std::size_t count = num_local_vertices;
  for(std::map<std::size_t, std::set<uint> >::const_iterator
      shared_v_it = shared_vertices.begin(); shared_v_it != shared_vertices.end();
      shared_v_it++)
  {
    const std::size_t global_index = shared_v_it->first;
    const std::size_t local_index = local[global_index];
    const std::set<uint>& procs = shared_v_it->second;
    // Determine whether this vertex is also on a lower numbered process
    // FIXME: may change with concept of vertex ownership
    if(*(procs.begin()) < process_number)
    {
      // mark for excision on this process
      remap[local_index] = 0;
      count--;
    }
    else // locally owned.
    {
      // send std::pair(global, local) indices to each sharing process
      const std::pair<std::size_t, std::size_t> global_local(global_index, local_index);
      for(std::set<uint>::iterator proc = procs.begin();
          proc != procs.end(); ++proc)
      {
        values_to_send[*proc].push_back(global_local);
      }
    }
  }

  // make vertex data
  const uint gdim = mesh.geometry().dim();
  vertex_data.clear();
  vertex_data.reserve(gdim*num_local_vertices);

  for (VertexIterator v(mesh); !v.end(); ++v)
  {
    if(remap[v->index()] != 0)
    {
      for (uint i = 0; i < gdim; ++i)
        vertex_data.push_back(v->x(i));
    }
  }
  //  std::cout << "total vertices = " << MPI::sum(vertex_data.size())/gdim << std::endl;

  // Remap local indices to account for missing vertices
  // Also add offset
  const std::size_t vertex_offset = MPI::global_offset(count, true);
  std::size_t new_index = vertex_offset - 1;
  for(std::size_t i = 0; i < num_local_vertices; i++)
  {
    new_index += remap[i]; // add either 1 or 0
    remap[i] = new_index;
  }

  // Second value of pairs contains local index. Now revise
  // to contain the new local index + vertex_offset
  for(std::vector<std::vector<std::pair<uint, std::size_t> > >::iterator
        p = values_to_send.begin(); p != values_to_send.end(); ++p)
  {
    for(std::vector<std::pair<uint, std::size_t> >::iterator lmap = p->begin();
          lmap != p->end(); ++lmap)
    {
      lmap->second = remap[lmap->second];
    }
  }

  // Redistribute the values to the appropriate process
  std::vector<std::vector<std::pair<uint, std::size_t> > > received_values;
  MPI::distribute(values_to_send, destinations, received_values);

  // flatten and insert received global remappings into remap
  std::vector<std::vector<std::pair<uint, std::size_t> > >::iterator p;
  for(p = received_values.begin(); p != received_values.end(); ++p)
  {
    std::vector<std::pair<uint, std::size_t> >::const_iterator lmap;
    for(lmap = p->begin(); lmap != p->end(); ++lmap)
      remap[local[lmap->first]] = lmap->second;
  }
  // remap should now contain the appropriate mapping
  // which can be used to reindex the topology

  const uint cell_dim = mesh.topology().dim(); // FIXME: facet mesh
  const std::size_t num_local_cells = mesh.num_cells();
  topological_data.clear();
  topological_data.reserve(num_local_cells*(cell_dim - 1));

  for (MeshEntityIterator c(mesh, cell_dim); !c.end(); ++c)
    for (VertexIterator v(*c); !v.end(); ++v)
      topological_data.push_back(remap[v->index()]);
}
//-----------------------------------------------------------------------------
 



#endif<|MERGE_RESOLUTION|>--- conflicted
+++ resolved
@@ -18,7 +18,7 @@
 // Modified by Garth N. Wells, 2012
 //
 // First added:  2012-06-01
-// Last changed: 2012-11-14
+// Last changed: 2012-11-15
 
 #ifdef HAS_HDF5
 
@@ -349,13 +349,9 @@
   HDF5Interface::read_dataset(hdf5_file_id, topology_name, cell_range, topology_data);
 
   mesh_data.global_cell_indices.reserve(num_local_cells);
-<<<<<<< HEAD
-  for(uint i = 0; i < num_local_cells; i++)
-=======
-  std::vector<std::size_t>::iterator topology_it = topology_data.begin();
+
+  //  std::vector<std::size_t>::iterator topology_it = topology_data.begin();
   for(std::size_t i = 0; i < num_local_cells; i++)
-  {
->>>>>>> aa2009ac
     mesh_data.global_cell_indices.push_back(cell_range.first + i);
 
   // Copy to boost::multi_array
@@ -370,14 +366,8 @@
   mesh_data.gdim = vertex_dim;
 
   // Divide range into equal blocks for each process
-<<<<<<< HEAD
-  const std::pair<uint, uint> vertex_range = MPI::local_range(coords_dim[0]);
-  const uint num_local_vertices = vertex_range.second - vertex_range.first;
-=======
   const std::pair<std::size_t, std::size_t> vertex_range = MPI::local_range(coords_dim[0]);
   const std::size_t num_local_vertices = vertex_range.second - vertex_range.first;
-  const uint vertex_dim = coords_dim[1];
->>>>>>> aa2009ac
 
   // Read vertex data to temporary vector
   std::vector<double> tmp_vertex_data;
@@ -396,7 +386,7 @@
 
   // Fill vertex indices with values - 
   mesh_data.vertex_indices.resize(num_local_vertices);
-<<<<<<< HEAD
+
   HDF5Interface::read_dataset(hdf5_file_id, global_index_name, vertex_range,
                               mesh_data.vertex_indices);
 
@@ -404,14 +394,14 @@
   // vertices into global order before calling it.
   
   redistribute_by_global_index(mesh_data.vertex_indices, vertex_coordinates, mesh_data.vertex_coordinates);
-=======
-  for(std::size_t i = 0; i < mesh_data.vertex_coordinates.size(); ++i)
-    mesh_data.vertex_indices[i] = vertex_range.first + i;
->>>>>>> aa2009ac
 
   // redistribute_by_global_index() has eliminated duplicates, so need to resize global total
   mesh_data.num_global_vertices = MPI::sum(mesh_data.vertex_coordinates.size());
   
+
+  //  for(std::size_t i = 0; i < mesh_data.vertex_coordinates.size(); ++i)
+  //    mesh_data.vertex_indices[i] = vertex_range.first + i;
+
   // Build distributed mesh
   MeshPartitioning::build_distributed_mesh(input_mesh, mesh_data);
 }
@@ -466,21 +456,21 @@
   // Write vertex data to HDF5 file
   const std::string coord_dataset = name + "/coordinates";
   const std::string index_dataset = name + "/global_index";
-  const std::vector<uint>& global_indices = mesh.topology().global_indices(0);
+  const std::vector<std::size_t>& global_indices = mesh.topology().global_indices(0);
 
   // Optionally reduce file size by deleting duplicates
   if(parameters["remove_duplicates"])
   {
     const uint gdim = mesh.geometry().dim();
     // Copy coordinates and indices and remove off-process values
-    std::vector<double>vertex_coords(mesh.coordinates()); 
+    std::vector<double> vertex_coords(mesh.coordinates()); 
     remove_duplicate_values(mesh, vertex_coords, gdim);
 
-    std::vector<uint>vertex_indices(global_indices);
+    std::vector<std::size_t> vertex_indices(global_indices);
     remove_duplicate_values(mesh, vertex_indices, 1);
 
     // Write coordinates contiguously from each process
-    std::vector<uint> global_size(2);
+    std::vector<std::size_t> global_size(2);
     global_size[0] = MPI::sum(vertex_indices.size()); // reduced
     global_size[1] = gdim;
     write_data(coord_dataset, vertex_coords, global_size);
@@ -493,7 +483,7 @@
     const std::vector<double>& vertex_coords = mesh.coordinates();
 
     // Write coordinates contiguously from each process
-    std::vector<uint> global_size(2);
+    std::vector<std::size_t> global_size(2);
     global_size[0] = MPI::sum(mesh.num_vertices());
     global_size[1] = gdim;
     write_data(coord_dataset, vertex_coords, global_size);
@@ -504,13 +494,14 @@
   // ------ Topology
 
   // Get/build topology data
-  std::vector<uint> topological_data;
+  std::vector<std::size_t> topological_data;
   if (cell_dim == mesh.topology().dim())
   {
     topological_data = mesh.cells();
     std::transform(topological_data.begin(), topological_data.end(),
                    topological_data.begin(),
-                   boost::bind<const uint &>(&std::vector<uint>::at, &global_indices, _1));
+    boost::bind<const std::size_t &>(&std::vector<std::size_t>::at,
+                                     &global_indices, _1));
   }
   else
   {
@@ -522,7 +513,7 @@
 
   // Write topology data
   const std::string topology_dataset = name + "/topology";
-  std::vector<uint> global_size(2);
+  std::vector<std::size_t> global_size(2);
   global_size[0] = MPI::sum(topological_data.size()/(cell_dim + 1));
   global_size[1] = cell_dim + 1;
   write_data(topology_dataset, topological_data, global_size);
@@ -632,7 +623,7 @@
 //-----------------------------------------------------------------------------
 
 template <typename T>
-void HDF5File::redistribute_by_global_index(const std::vector<uint>& global_index,
+void HDF5File::redistribute_by_global_index(const std::vector<std::size_t>& global_index,
                                             const std::vector<T>& local_vector,
                                             std::vector<T>& global_vector)
 {
