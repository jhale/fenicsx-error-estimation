--- conflicted
+++ resolved
@@ -1227,23 +1227,8 @@
   MPI_Comm comm = mesh.mpi_comm();
 
   const std::vector<std::int8_t> perm = mesh.type().vtk_mapping();
-<<<<<<< HEAD
   const int tdim = mesh.topology().dim();
   if (MPI::size(comm) == 1 or cell_dim == tdim)
-=======
-  if (MPI::size(comm) == 1)
-  {
-    // Simple case when mesh is not distributed
-    const auto& global_vertices = mesh.topology().global_indices(0);
-    for (MeshEntityIterator c(mesh, cell_dim); !c.end(); ++c)
-    {
-      const unsigned int* entities = c->entities(0);
-      for (unsigned int i = 0; i != c->num_entities(0); ++i)
-        topology_data.push_back(global_vertices[entities[perm[i]]]);
-    }
-  }
-  else
->>>>>>> 91a03712
   {
     // Simple case when nothing is shared between processes
     if (cell_dim == 0)
@@ -1253,7 +1238,7 @@
     }
     else
     {
-      const std::vector<size_t>& global_vertices
+      const auto& global_vertices
         = mesh.topology().global_indices(0);
       for (MeshEntityIterator c(mesh, cell_dim); !c.end(); ++c)
       {
@@ -1280,12 +1265,8 @@
     }
     else
     {
-<<<<<<< HEAD
-      const std::vector<size_t>& global_vertices
-=======
       // Local-to-global map for point indices
       const auto& global_vertices
->>>>>>> 91a03712
         = mesh.topology().global_indices(0);
       for (MeshEntityIterator e(mesh, cell_dim); !e.end(); ++e)
       {
