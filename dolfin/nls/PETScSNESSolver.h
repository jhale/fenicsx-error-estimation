--- conflicted
+++ resolved
@@ -33,12 +33,9 @@
 // See https://bugs.launchpad.net/dolfin/+bug/1071629
 // Declare the function prototype for SNESMonitorVI. It's a PETSc bug
 // that it isn't declared publicly.
-<<<<<<< HEAD
 //PetscErrorCode  SNESMonitorVI(SNES snes, PetscInt its, PetscReal fgnorm,
 //                               void* dummy);
-=======
 //PetscErrorCode SNESMonitorVI(SNES snes, PetscInt its, PetscReal fgnorm, void* dummy);
->>>>>>> 44224ceb
 
 namespace dolfin
 {
