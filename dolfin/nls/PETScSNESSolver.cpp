// Copyright (C) 2012 Patrick E. Farrell
//
// This file is part of DOLFIN.
//
// DOLFIN is free software: you can redistribute it and/or modify
// it under the terms of the GNU Lesser General Public License as published by
// the Free Software Foundation, either version 3 of the License, or
// (at your option) any later version.
//
// DOLFIN is distributed in the hope that it will be useful,
// but WITHOUT ANY WARRANTY; without even the implied warranty of
// MERCHANTABILITY or FITNESS FOR A PARTICULAR PURPOSE. See the
// GNU Lesser General Public License for more details.
//
// You should have received a copy of the GNU Lesser General Public License
// along with DOLFIN. If not, see <http://www.gnu.org/licenses/>.
//
// Modified by Corrado Maurini 2013
// Modified by Anders Logg 2013
//
// First added:  2012-10-13
// Last changed: 2013-11-21

#ifdef HAS_PETSC

#include <map>
#include <string>
#include <utility>
#include <petscsys.h>
#include <boost/assign/list_of.hpp>

#include <dolfin/common/MPI.h>
#include <dolfin/common/NoDeleter.h>
#include <dolfin/common/timing.h>
#include <dolfin/common/Timer.h>
#include <dolfin/la/PETScKrylovSolver.h>
#include <dolfin/la/PETScMatrix.h>
#include <dolfin/la/PETScLUSolver.h>
#include <dolfin/la/PETScPreconditioner.h>
#include <dolfin/la/PETScVector.h>
#include "NonlinearProblem.h"
#include "PETScSNESSolver.h"

using namespace dolfin;

struct snes_ctx_t
{
  NonlinearProblem* nonlinear_problem;
  PETScVector* dx;
  const PETScVector* xl;
  const PETScVector* xu;
};

#if PETSC_VERSION_RELEASE
  #if PETSC_VERSION_MAJOR == 3 && PETSC_VERSION_MINOR == 2
  // Mapping from method string to PETSc
  const std::map<std::string, std::pair<std::string, const SNESType> >
  PETScSNESSolver::_methods
    = boost::assign::map_list_of
        ("default", std::make_pair("default SNES method", ""))
        ("ls",      std::make_pair("Line search method",  SNESLS))
        ("tr",      std::make_pair("Trust region method", SNESTR))
        ("vi",      std::make_pair("Reduced space active set solver method (for bounds)", SNESVI))
        ("test",    std::make_pair("Tool to verify Jacobian approximation", SNESTEST));
  #elif PETSC_VERSION_MAJOR == 3 && PETSC_VERSION_MINOR == 3 // PETSc 3.3
  // Mapping from method string to PETSc
  const std::map<std::string, std::pair<std::string, const SNESType> >
  PETScSNESSolver::_methods
    = boost::assign::map_list_of
        ("default",     std::make_pair("default SNES method", ""))
        ("ls",          std::make_pair("Line search method", SNESLS))
        ("tr",          std::make_pair("Trust region method",  SNESTR))
        ("test",        std::make_pair("Tool to verify Jacobian approximation", SNESTEST))
        ("ngmres",      std::make_pair("Nonlinear generalised minimum residual method", SNESNGMRES))
        ("nrichardson", std::make_pair("Richardson nonlinear method (Picard iteration)", SNESNRICHARDSON))
        ("virs",        std::make_pair("Reduced space active set solver method (for bounds)", SNESVIRS))
        ("viss",        std::make_pair("Reduced space active set solver method (for bounds)", SNESVISS))
        ("qn",          std::make_pair("Limited memory quasi-Newton", SNESQN))
        ("ncg",         std::make_pair("Nonlinear conjugate gradient method", SNESNCG))
        ("fas",         std::make_pair("Full Approximation Scheme nonlinear multigrid method", SNESFAS))
        ("ms",          std::make_pair("Multistage smoothers", SNESMS));
  #elif PETSC_VERSION_MAJOR == 3 && PETSC_VERSION_MINOR == 4 // PETSc 3.4
  // Mapping from method string to PETSc
  const std::map<std::string, std::pair<std::string, const SNESType> >
  PETScSNESSolver::_methods
   = boost::assign::map_list_of
      ("default",      std::make_pair("default SNES method", ""))
      ("newtonls",     std::make_pair("Line search method", SNESNEWTONLS))
      ("newtontr",     std::make_pair("Trust region method", SNESNEWTONTR))
      ("test",         std::make_pair("Tool to verify Jacobian approximation", SNESTEST))
      ("ngmres",       std::make_pair("Nonlinear generalised minimum residual method", SNESNGMRES))
      ("nrichardson",  std::make_pair("Richardson nonlinear method (Picard iteration)", SNESNRICHARDSON))
      ("vinewtonrsls", std::make_pair("Reduced space active set solver method (for bounds)", SNESVINEWTONRSLS))
      ("vinewtonssls", std::make_pair("Reduced space active set solver method (for bounds)", SNESVINEWTONSSLS))
      ("qn",           std::make_pair("Limited memory quasi-Newton", SNESQN))
      ("ncg",          std::make_pair("Nonlinear conjugate gradient method", SNESNCG))
      ("fas",          std::make_pair("Full Approximation Scheme nonlinear multigrid method", SNESFAS))
      ("nasm",         std::make_pair("Nonlinear Additive Schwartz", SNESNASM))
      ("anderson",     std::make_pair("Anderson mixing method", SNESANDERSON))
      ("aspin",        std::make_pair("Additive-Schwarz Preconditioned Inexact Newton", SNESASPIN))
      ("ms",           std::make_pair("Multistage smoothers", SNESMS));
  #endif
#else // Development version
  // Mapping from method string to PETSc
  const std::map<std::string, std::pair<std::string, const SNESType> >
  PETScSNESSolver::_methods
   = boost::assign::map_list_of
      ("default",      std::make_pair("default SNES method", ""))
      ("newtonls",     std::make_pair("Line search method", SNESNEWTONLS))
      ("newtontr",     std::make_pair("Trust region method", SNESNEWTONTR))
      ("test",         std::make_pair("Tool to verify Jacobian approximation", SNESTEST))
      ("ngmres",       std::make_pair("Nonlinear generalised minimum residual method", SNESNGMRES))
      ("nrichardson",  std::make_pair("Richardson nonlinear method (Picard iteration)", SNESNRICHARDSON))
      ("vinewtonrsls", std::make_pair("Reduced space active set solver method (for bounds)", SNESVINEWTONRSLS))
      ("vinewtonssls", std::make_pair("Reduced space active set solver method (for bounds)", SNESVINEWTONSSLS))
      ("qn",           std::make_pair("Limited memory quasi-Newton", SNESQN))
      ("ncg",          std::make_pair("Nonlinear conjugate gradient method", SNESNCG))
      ("fas",          std::make_pair("Full Approximation Scheme nonlinear multigrid method", SNESFAS))
      ("ms",           std::make_pair("Multistage smoothers", SNESMS));
#endif

//-----------------------------------------------------------------------------
std::vector<std::pair<std::string, std::string> > PETScSNESSolver::methods()
{
  std::vector<std::pair<std::string, std::string> > available_methods;
  std::map<std::string, std::pair<std::string,
                                  const SNESType> >::const_iterator it;
  for (it = _methods.begin(); it != _methods.end(); ++it)
    available_methods.push_back(std::make_pair(it->first, it->second.first));
  return available_methods;
}
//-----------------------------------------------------------------------------
Parameters PETScSNESSolver::default_parameters()
{
  Parameters p(NewtonSolver::default_parameters());
  p.rename("snes_solver");
  p.add("solution_tolerance", 1.0e-16);
  p.add("maximum_residual_evaluations", 2000);
  p.remove("convergence_criterion");
  p.remove("relaxation_parameter");
  p.remove("method");
  p.add("method", "default");

  // The line search business changed completely from PETSc 3.2 to 3.3.
  std::set<std::string> line_searches;
  #if PETSC_VERSION_MAJOR == 3 && PETSC_VERSION_MINOR == 2
  line_searches.insert("basic");
  line_searches.insert("quadratic");
  line_searches.insert("cubic");
  p.add("line_search", "basic", line_searches);
  #else
  line_searches.insert("basic");
  line_searches.insert("bt");
  line_searches.insert("l2");
  line_searches.insert("cp");
  p.add("line_search", "basic", line_searches);
  #endif

  std::set<std::string> bound_types;
  bound_types.insert("default");
  bound_types.insert("nonnegative");
  bound_types.insert("nonpositive");
  p.add("sign", "default", bound_types);

  return p;
}
//-----------------------------------------------------------------------------
PETScSNESSolver::PETScSNESSolver(std::string nls_type) : _snes(NULL)
{
  // Check that the requested method is known
  if (_methods.count(nls_type) == 0)
  {
    dolfin_error("PETScSNESSolver.cpp",
                 "create PETSc SNES solver",
                 "Unknown SNES method \"%s\"", nls_type.c_str());
  }

  // Set parameter values
  parameters = default_parameters();

  init(nls_type);
}
//-----------------------------------------------------------------------------
PETScSNESSolver::~PETScSNESSolver()
{
  if (_snes)
    SNESDestroy(&_snes);
}
//-----------------------------------------------------------------------------
void PETScSNESSolver::init(const std::string& method)
{
  if (_snes)
    SNESDestroy(&_snes);

  // Create SNES object
  SNESCreate(PETSC_COMM_WORLD, &_snes);

  // Set solver type
  if (method != "default")
  {
    std::map<std::string, std::pair<std::string,
                                    const SNESType> >::const_iterator it;
    it = _methods.find(method);
    dolfin_assert(it != _methods.end());
    SNESSetType(_snes, it->second.second);
  }

<<<<<<< HEAD
=======
  // Set some options
  SNESSetFromOptions(_snes);
>>>>>>> 7f563e3f

  // Set to default to not having explicit bounds
  has_explicit_bounds = false;
}
//-----------------------------------------------------------------------------
std::pair<std::size_t, bool>
PETScSNESSolver::solve(NonlinearProblem& nonlinear_problem,
                       GenericVector& x,
                       const GenericVector& lb,
                       const GenericVector& ub)
{
  // Set linear solver parameters
  set_linear_solver_parameters();

  // Check size of the bound vectors
  if (lb.size() != ub.size())
  {
    dolfin_error("PETScSNESSolver.cpp",
                 "assigning upper and lower bounds",
                 "The size of the given upper and lower bounds is different");
  }
  else if (lb.size() != x.size())
  {
    dolfin_error("PETScSNESSolver.cpp",
                 "assigning upper and lower bounds",
                 "The size of the bounds is different from the size of the solution vector");
  }

  // Set the bounds
  boost::shared_ptr<const PETScVector>
    _ub(&ub.down_cast<PETScVector>(), NoDeleter());
  boost::shared_ptr<const PETScVector>
    _lb(&lb.down_cast<PETScVector>(), NoDeleter());
  this->lb = _lb;
  this->ub = _ub;
  has_explicit_bounds = true;

  return this->solve(nonlinear_problem, x);
}
//-----------------------------------------------------------------------------
std::pair<std::size_t, bool>
PETScSNESSolver::solve(NonlinearProblem& nonlinear_problem,
                       GenericVector& x)
{
  Timer timer("SNES solver");
  PETScVector f;
  PETScMatrix A;
  PetscInt its;
  SNESConvergedReason reason;
  struct snes_ctx_t snes_ctx;

  // Set linear solver parameters
  set_linear_solver_parameters();

  // Compute F(u)
  nonlinear_problem.form(A, f, x);
  nonlinear_problem.F(f, x);
  nonlinear_problem.J(A, x);

  snes_ctx.nonlinear_problem = &nonlinear_problem;
  snes_ctx.dx = &x.down_cast<PETScVector>();

  SNESSetFunction(_snes, f.vec(), PETScSNESSolver::FormFunction, &snes_ctx);
  SNESSetJacobian(_snes, A.mat(), A.mat(), PETScSNESSolver::FormJacobian,
                  &snes_ctx);

  // Set some options from the parameters
  if (parameters["report"])
    SNESMonitorSet(_snes, SNESMonitorDefault, PETSC_NULL, PETSC_NULL);

  // Set the bounds, if any
  set_bounds(x);

  // Set the method
  if (std::string(parameters["method"]) != "default")
  {
    std::map<std::string, std::pair<std::string,
                                    const SNESType> >::const_iterator it;
    it = _methods.find(std::string(parameters["method"]));
    dolfin_assert(it != _methods.end());
<<<<<<< HEAD
    SNESSetType(*_snes, it->second.second);
=======
    SNESSetType(_snes, it->second.second);
    SNESSetFromOptions(_snes);
>>>>>>> 7f563e3f
  // If
  //      a) the user has set bounds (is_vi())
  // AND  b) the user has not set a solver (method == default)
  // THEN set a good method that supports bounds
  // (most methods do not support bounds)
  }
  else if (std::string(parameters["method"]) == "default" && is_vi())
  {
    std::map<std::string, std::pair<std::string,
                                    const SNESType> >::const_iterator it;
    #if PETSC_VERSION_MAJOR == 3 && PETSC_VERSION_MINOR == 2
    it = _methods.find("vi");
    #elif PETSC_VERSION_MAJOR == 3 && PETSC_VERSION_MINOR == 3 && PETSC_VERSION_RELEASE
    it = _methods.find("viss");
    #else
    it = _methods.find("vinewtonssls");
    #endif
    dolfin_assert(it != _methods.end());
<<<<<<< HEAD
    SNESSetType(*_snes, it->second.second);
=======
    SNESSetType(_snes, it->second.second);
    SNESSetFromOptions(_snes);
>>>>>>> 7f563e3f
  }

  // The line search business changed completely from PETSc 3.2 to 3.3.
  #if PETSC_VERSION_MAJOR == 3 && PETSC_VERSION_MINOR == 2
  if (parameters["report"])
    SNESLineSearchSetMonitor(_snes, PETSC_TRUE);

  const std::string line_search = std::string(parameters["line_search"]);
  if (line_search == "basic")
    SNESLineSearchSet(_snes, SNESLineSearchNo, PETSC_NULL);
  else if (line_search == "quadratic")
    SNESLineSearchSet(_snes, SNESLineSearchQuadratic, PETSC_NULL);
  else if (line_search == "cubic")
    SNESLineSearchSet(_snes, SNESLineSearchCubic, PETSC_NULL);
  else
  {
    dolfin_error("PETScSNESSolver.cpp",
                 "set line search algorithm",
                 "Unknown line search \"%s\"", line_search.c_str());
  }
  #else
  SNESLineSearch linesearch;

  #if PETSC_VERSION_MAJOR == 3 && PETSC_VERSION_MINOR < 4
  SNESGetSNESLineSearch(_snes, &linesearch);
  #else
  SNESGetLineSearch(_snes, &linesearch);
  #endif

  if (parameters["report"])
    SNESLineSearchSetMonitor(linesearch, PETSC_TRUE);
  const std::string line_search_type = std::string(parameters["line_search"]);
  SNESLineSearchSetType(linesearch, line_search_type.c_str());
  #endif

  // Tolerances
  const int max_iters = parameters["maximum_iterations"];
  const int max_residual_evals = parameters["maximum_residual_evaluations"];
  SNESSetTolerances(_snes, parameters["absolute_tolerance"],
                    parameters["relative_tolerance"],
                    parameters["solution_tolerance"],
                    max_iters, max_residual_evals);

  // Set some options
  SNESSetFromOptions(*_snes);
  if (parameters["report"])
<<<<<<< HEAD
  {
    KSP ksp;
    PC pc;

    SNESGetKSP(*_snes, &ksp);
    KSPGetPC(ksp, &pc);

    KSPSetUp(ksp);
    PCSetUp(pc);
    //SNESSetUp(*_snes); // crashes with non-trunk petsc, bug reported

    SNESView(*_snes, PETSC_VIEWER_STDOUT_WORLD);
  }
=======
    SNESView(_snes, PETSC_VIEWER_STDOUT_WORLD);
>>>>>>> 7f563e3f

  SNESSolve(_snes, PETSC_NULL, snes_ctx.dx->vec());

  SNESGetIterationNumber(_snes, &its);
  SNESGetConvergedReason(_snes, &reason);

  MPI_Comm comm = MPI_COMM_NULL;
  PetscObjectGetComm((PetscObject)_snes, &comm);
  if (reason > 0 && parameters["report"] && dolfin::MPI::rank(comm) == 0)
  {
    info("PETSc SNES solver converged in %d iterations with convergence reason %s.",
         its, SNESConvergedReasons[reason]);
  }
  else if (reason < 0 && dolfin::MPI::rank(comm) == 0)
  {
    warning("PETSc SNES solver diverged in %d iterations with divergence reason %s.",
            its, SNESConvergedReasons[reason]);
  }

  if (parameters["error_on_nonconvergence"] && reason < 0)
  {
    dolfin_error("PETScSNESSolver.cpp",
                 "solve nonlinear system with PETScSNESSolver",
                 "Solver did not converge",
                 "Bummer");
  }

  return std::make_pair(its, reason > 0);
}
//-----------------------------------------------------------------------------
PetscErrorCode PETScSNESSolver::FormFunction(SNES snes, Vec x, Vec f, void* ctx)
{
  struct snes_ctx_t snes_ctx = *(struct snes_ctx_t*) ctx;
  NonlinearProblem* nonlinear_problem = snes_ctx.nonlinear_problem;
  PETScVector* dx = snes_ctx.dx;

  PETScMatrix A;
  PETScVector df;

  // Wrap the PETSc Vec as DOLFIN PETScVector
  PETScVector x_wrap(x);
  *dx = x_wrap;

  // Compute F(u)
  nonlinear_problem->form(A, df, *dx);
  nonlinear_problem->F(df, *dx);

  VecCopy(df.vec(), f);

  return 0;
}
//-----------------------------------------------------------------------------
PetscErrorCode PETScSNESSolver::FormJacobian(SNES snes, Vec x, Mat* A, Mat* P,
                                             MatStructure* flag, void* ctx)
{
  // Interface does not presently support a preconditioner that
  // differs from operator A
  if (*A != *P)
  {
    dolfin_error("PETScSNESSolver.cpp",
                 "for Jacobian",
                 "Matrix object incompatibility. The Jacobian matrix must not be reset when using PETSc SNES.");
  }

  // Get nonlinear problem object
  struct snes_ctx_t snes_ctx = *(struct snes_ctx_t*) ctx;
  NonlinearProblem* nonlinear_problem = snes_ctx.nonlinear_problem;

  // Wrap the PETSc objects
  PETScMatrix A_wrap(*P);
  PETScVector x_wrap(x);

  // Form Jacobian
  PETScVector f;
  nonlinear_problem->form(A_wrap, f, x_wrap);
  nonlinear_problem->J(A_wrap, x_wrap);


  *flag = SAME_NONZERO_PATTERN;

  return 0;
}
//-----------------------------------------------------------------------------
void PETScSNESSolver::set_linear_solver_parameters()
{
  KSP ksp;
  PC pc;

  SNESGetKSP(_snes, &ksp);
  KSPGetPC(ksp, &pc);

  MPI_Comm comm = MPI_COMM_NULL;
  PetscObjectGetComm((PetscObject)_snes, &comm);

  if (parameters["report"])
    KSPMonitorSet(ksp, KSPMonitorDefault, PETSC_NULL, PETSC_NULL);

  const std::string linear_solver  = parameters["linear_solver"];
  const std::string preconditioner = parameters["preconditioner"];

  if (linear_solver == "default")
  {
    // Do nothing
  }
  else if (PETScKrylovSolver::_methods.count(linear_solver) != 0)
  {
    std::map<std::string, const KSPType>::const_iterator
      solver_pair = PETScKrylovSolver::_methods.find(linear_solver);
    dolfin_assert(solver_pair != PETScKrylovSolver::_methods.end());
    KSPSetType(ksp, solver_pair->second);
    if (preconditioner != "default"
        && PETScPreconditioner::_methods.count(preconditioner) != 0)
    {
      std::map<std::string, const PCType>::const_iterator it
        = PETScPreconditioner::_methods.find(preconditioner);
      dolfin_assert(it != PETScPreconditioner::_methods.end());
      PCSetType(pc, it->second);
    }

    Parameters krylov_parameters = parameters("krylov_solver");

    // GMRES restart parameter
    KSPGMRESSetRestart(ksp,krylov_parameters("gmres")["restart"]);

    // Non-zero initial guess
    const bool nonzero_guess = krylov_parameters["nonzero_initial_guess"];
    if (nonzero_guess)
    {
      KSPSetInitialGuessNonzero(ksp, PETSC_TRUE);
    }
    else
    {
      KSPSetInitialGuessNonzero(ksp, PETSC_FALSE);
    }

    if (krylov_parameters["monitor_convergence"])
      KSPMonitorSet(ksp, KSPMonitorTrueResidualNorm, 0, 0);

    // Set tolerances
    KSPSetTolerances(ksp, krylov_parameters["relative_tolerance"],
         krylov_parameters["absolute_tolerance"],
         krylov_parameters["divergence_limit"],
         krylov_parameters["maximum_iterations"]);
  }
  else if (linear_solver == "lu"
           || PETScLUSolver::_methods.count(linear_solver) != 0)
  {
    std::string lu_method;
    if (PETScLUSolver::_methods.find(linear_solver)
        != PETScLUSolver::_methods.end())
    {
      lu_method = linear_solver;
    }
    else
    {
      if (MPI::size(comm) == 1)
      {
        #if PETSC_HAVE_UMFPACK
        lu_method = "umfpack";
        #elif PETSC_HAVE_MUMPS
        lu_method = "mumps";
        #elif PETSC_HAVE_PASTIX
        lu_method = "pastix";
        #elif PETSC_HAVE_SUPERLU
        lu_method = "superlu";
        #else
        lu_method = "petsc";
        warning("Using PETSc native LU solver. Consider configuring PETSc with an efficient LU solver (e.g. UMFPACK, MUMPS).");
        #endif
      }
      else
      {
        #if PETSC_HAVE_SUPERLU_DIST
        lu_method = "superlu_dist";
        #elif PETSC_HAVE_PASTIX
        lu_method = "pastix";
        #elif PETSC_HAVE_MUMPS
        lu_method = "mumps";
        #else
        dolfin_error("PETScSNESSolver.cpp",
                     "solve linear system using PETSc LU solver",
                     "No suitable solver for parallel LU found. Consider configuring PETSc with MUMPS or SuperLU_dist");
        #endif
      }
    }

    KSPSetType(ksp, KSPPREONLY);
    PCSetType(pc, PCLU);
    std::map<std::string, const MatSolverPackage>::const_iterator
      it = PETScLUSolver::_methods.find(lu_method);
    dolfin_assert(it != PETScLUSolver::_methods.end());
    PCFactorSetMatSolverPackage(pc, it->second);
  }
  else
  {
    dolfin_error("PETScSNESSolver.cpp",
                 "set linear solver options",
                 "Unknown KSP method \"%s\"", linear_solver.c_str());
  }
}
//-----------------------------------------------------------------------------
void PETScSNESSolver::set_bounds(GenericVector& x)
{
  if (is_vi())
  {
    dolfin_assert(_snes);
    const std::string sign   = parameters["sign"];
    const std::string method = parameters["method"];
    #if PETSC_VERSION_MAJOR == 3 && PETSC_VERSION_MINOR == 2
    MPI_Comm comm = MPI_COMM_NULL;
    PetscObjectGetComm((PetscObject)_snes, &comm);
    if (dolfin::MPI::rank(comm) == 0)
    {
      warning("Use of SNESVI solvers with PETSc 3.2 may lead to convergence issues and is strongly discouraged.");
    }

    if (method != "vi" && method != "default")
    {
      dolfin_error("PETScSNESSolver.cpp",
                   "set variational inequality bounds",
                   "With PETSc 3.2 need to use vi method if bounds are set");
    }
    #else
    if (method != "virs" && method != "viss" && method != "default")
    {
      dolfin_error("PETScSNESSolver.cpp",
                   "set variational inequality bounds",
                   "Need to use virs or viss methods if bounds are set");
    }
    #endif

    if (sign != "default")
    {
      // Here, x is the model vector from which we make our Vecs that
      // tell PETSc the bounds.
      Vec ub, lb;

      PETScVector dx = x.down_cast<PETScVector>();
      VecDuplicate(dx.vec(), &ub);
      VecDuplicate(dx.vec(), &lb);
      if (sign == "nonnegative")
      {
        VecSet(lb, 0.0);
        VecSet(ub, SNES_VI_INF);
      }
      else if (sign == "nonpositive")
      {
        VecSet(ub, 0.0);
        VecSet(lb, SNES_VI_NINF);
      }
      else
      {
        dolfin_error("PETScSNESSolver.cpp",
                     "set PETSc SNES solver bounds",
                     "Unknown bound type \"%s\"", sign.c_str());
      }

      SNESVISetVariableBounds(_snes, lb, ub);
      VecDestroy(&ub);
      VecDestroy(&lb);
    }
    else if (has_explicit_bounds == true)
    {
      const PETScVector* lb = this->lb.get();
      const PETScVector* ub = this->ub.get();
      SNESVISetVariableBounds(_snes, lb->vec(), ub->vec());
    }
  }
}
//-----------------------------------------------------------------------------
bool PETScSNESSolver::is_vi() const
{
  const std::string sign = parameters["sign"];
  if (sign != "default" && this->has_explicit_bounds == true)
  {
    dolfin_error("PETScSNESSolver.cpp",
                 "set variational inequality bounds",
                 "Both the sign parameter and the explicit bounds are set");
    return false;
  }
  else if (sign != "default" || this->has_explicit_bounds == true)
    return true;
  else
    return false;
}
//-----------------------------------------------------------------------------

#endif<|MERGE_RESOLUTION|>--- conflicted
+++ resolved
@@ -205,12 +205,6 @@
     SNESSetType(_snes, it->second.second);
   }
 
-<<<<<<< HEAD
-=======
-  // Set some options
-  SNESSetFromOptions(_snes);
->>>>>>> 7f563e3f
-
   // Set to default to not having explicit bounds
   has_explicit_bounds = false;
 }
@@ -290,12 +284,7 @@
                                     const SNESType> >::const_iterator it;
     it = _methods.find(std::string(parameters["method"]));
     dolfin_assert(it != _methods.end());
-<<<<<<< HEAD
-    SNESSetType(*_snes, it->second.second);
-=======
     SNESSetType(_snes, it->second.second);
-    SNESSetFromOptions(_snes);
->>>>>>> 7f563e3f
   // If
   //      a) the user has set bounds (is_vi())
   // AND  b) the user has not set a solver (method == default)
@@ -314,12 +303,7 @@
     it = _methods.find("vinewtonssls");
     #endif
     dolfin_assert(it != _methods.end());
-<<<<<<< HEAD
-    SNESSetType(*_snes, it->second.second);
-=======
     SNESSetType(_snes, it->second.second);
-    SNESSetFromOptions(_snes);
->>>>>>> 7f563e3f
   }
 
   // The line search business changed completely from PETSc 3.2 to 3.3.
@@ -364,25 +348,21 @@
                     max_iters, max_residual_evals);
 
   // Set some options
-  SNESSetFromOptions(*_snes);
+  SNESSetFromOptions(_snes);
   if (parameters["report"])
-<<<<<<< HEAD
   {
     KSP ksp;
     PC pc;
 
-    SNESGetKSP(*_snes, &ksp);
+    SNESGetKSP(_snes, &ksp);
     KSPGetPC(ksp, &pc);
 
     KSPSetUp(ksp);
     PCSetUp(pc);
-    //SNESSetUp(*_snes); // crashes with non-trunk petsc, bug reported
-
-    SNESView(*_snes, PETSC_VIEWER_STDOUT_WORLD);
-  }
-=======
+    //SNESSetUp(_snes); // crashes with non-trunk petsc, bug reported
+
     SNESView(_snes, PETSC_VIEWER_STDOUT_WORLD);
->>>>>>> 7f563e3f
+  }
 
   SNESSolve(_snes, PETSC_NULL, snes_ctx.dx->vec());
 
