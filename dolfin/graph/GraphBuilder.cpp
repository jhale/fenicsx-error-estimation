--- conflicted
+++ resolved
@@ -123,346 +123,6 @@
   return graph;
 }
 //-----------------------------------------------------------------------------
-<<<<<<< HEAD
-BoostBidirectionalGraph GraphBuilder::local_boost_graph(const Mesh& mesh,
-                                const std::vector<std::size_t>& coloring_type)
-{
-  // Check coloring type
-  dolfin_assert(coloring_type.size() >= 2);
-  dolfin_assert(coloring_type.front() == coloring_type.back());
-
-  // Create graph
-  const std::size_t num_verticies = mesh.num_entities(coloring_type[0]);
-  BoostBidirectionalGraph graph(num_verticies);
-
-  // Build graph
-  for (MeshEntityIterator vertex_entity(mesh, coloring_type[0]); !vertex_entity.end(); ++vertex_entity)
-  {
-    boost::unordered_set<std::size_t> entity_list0;
-    boost::unordered_set<std::size_t> entity_list1;
-    entity_list0.insert(vertex_entity->index());
-
-    // Build list of entities, moving between levels
-    boost::unordered_set<std::size_t>::const_iterator entity_index;
-    for (std::size_t level = 1; level < coloring_type.size(); ++level)
-    {
-      for (entity_index = entity_list0.begin(); entity_index != entity_list0.end(); ++entity_index)
-      {
-        const MeshEntity entity(mesh, coloring_type[level -1], *entity_index);
-        for (MeshEntityIterator neighbor(entity, coloring_type[level]); !neighbor.end(); ++neighbor)
-          entity_list1.insert(neighbor->index());
-      }
-      entity_list0 = entity_list1;
-      entity_list1.clear();
-    }
-
-    // Add edges to graph
-    const std::size_t vertex_entity_index = vertex_entity->index();
-    for (entity_index = entity_list0.begin(); entity_index != entity_list0.end(); ++entity_index)
-      boost::add_edge(vertex_entity_index, *entity_index, graph);
-  }
-
-  return graph;
-}
-//-----------------------------------------------------------------------------
-BoostBidirectionalGraph GraphBuilder::local_boost_graph(const Mesh& mesh,
-                                           std::size_t dim0, std::size_t dim1)
-{
-  // Create graph
-  const std::size_t num_verticies = mesh.num_entities(dim0);
-  BoostBidirectionalGraph graph(num_verticies);
-
-  // Build graph
-  for (MeshEntityIterator colored_entity(mesh, dim0); !colored_entity.end(); ++colored_entity)
-  {
-    const std::size_t colored_entity_index = colored_entity->index();
-    for (MeshEntityIterator entity(*colored_entity, dim1); !entity.end(); ++entity)
-    {
-      for (MeshEntityIterator neighbor(*entity, dim0); !neighbor.end(); ++neighbor)
-        boost::add_edge(colored_entity_index, neighbor->index(), graph);
-    }
-  }
-
-  return graph;
-}
-//-----------------------------------------------------------------------------
-void GraphBuilder::compute_dual_graph_orig(const LocalMeshData& mesh_data,
-                                           std::vector<std::set<std::size_t> >& local_graph,
-                                           std::set<std::size_t>& ghost_vertices)
-{
-
-  // This function builds the local part of a distributed dual graph
-  // by partitioning cell vertices evenly across processes in ascending
-  // vertex index order. The 'owner' process holds a
-  //
-  //  vertex -> [connected cells]
-  //
-  // map. Each process then requests the map for each vertex that it
-  // requires. Since the vertex-cell map is ordered and distributed
-  // by index, a process knows which other process owns the required
-  // vertex-cells map.
-  //
-  // Once a processes has requested and received the necessary
-  // vertex-cells maps, it builds it's local part of the distributed
-  // dual graph without further communication.
-
-
-  // TODO: 1. Free up memory by clearing large data structures when not
-  //          longer used.
-  //       2. Look for efficiency gains
-  //       3. Check if vectors can be used in instead of maps or sets in
-  //          places. Maps and sets can be expensive to destroy.
-
-  #ifdef HAS_MPI
-
-  // Vertex-to-cell map type (must be ordered)
-  typedef std::multimap<std::size_t, std::size_t> OrderedVertexCellMultiMap;
-
-  Timer timer("Compute dual graph [experimental]");
-
-  // MPI communicator
-  MPICommunicator mpi_comm;
-  boost::mpi::communicator comm(*mpi_comm, boost::mpi::comm_attach);
-
-  // Number of MPI processes
-  const std::size_t num_processes = MPI::num_processes();
-
-  // List of cell vertices
-  const boost::multi_array<std::size_t, 2>& cell_vertices = mesh_data.cell_vertices;
-  const std::size_t num_local_cells = mesh_data.global_cell_indices.size();
-  const std::size_t num_vertices_per_cell = mesh_data.num_vertices_per_cell;
-
-  // Sanity checks
-  dolfin_assert(num_local_cells == cell_vertices.shape()[0]);
-  dolfin_assert(num_vertices_per_cell == cell_vertices.shape()[1]);
-
-  // Get cell index offset for this process
-  const std::size_t cell_offset = MPI::global_offset(num_local_cells, true);
-
-  // Build vertex-to-cell map
-  OrderedVertexCellMultiMap meshdata_vertex_to_cell_map;
-  for (std::size_t i = 0; i < num_local_cells; ++i)
-  {
-    // Iterate over cell vertices and add to map
-    for(std::size_t j = 0; j < num_vertices_per_cell; ++j)
-      meshdata_vertex_to_cell_map.insert(std::make_pair(cell_vertices[i][j], i + cell_offset));
-  }
-
-  // My local vertex range
-  const std::pair<std::size_t, std::size_t>
-    my_vertex_range = MPI::local_range(mesh_data.num_global_vertices);
-
-  // Ownership ranges for vertices for all processes
-  std::vector<std::size_t> ownership;
-  for (std::size_t p = 0; p < num_processes; ++p)
-    ownership.push_back(MPI::local_range(p, mesh_data.num_global_vertices, num_processes).second);
-
-  // Prepare to send vertex-cell maps to 'owner' process (relies on map
-  // being ordered)
-  std::vector<std::vector<std::size_t> > send_buffer(num_processes);
-  OrderedVertexCellMultiMap::const_iterator vc;
-  std::size_t p = 0;
-  for (vc = meshdata_vertex_to_cell_map.begin(); vc != meshdata_vertex_to_cell_map.end(); ++vc)
-  {
-    // FIXME: Could look here to figure out size of send buffer,
-    //        and reserve memory in vectors
-    while (vc->first >= ownership[p])
-      ++p;
-
-    dolfin_assert(p < send_buffer.size());
-    send_buffer[p].push_back(vc->first);
-    send_buffer[p].push_back(vc->second);
-  }
-
-  // Create receive buffer
-  std::vector<std::vector<std::size_t> > recv_buffer(num_processes);
-
-  // Communicate data
-  boost::mpi::all_to_all(comm, send_buffer, recv_buffer);
-
-  // Build local vertex-cell map
-  std::vector<std::set<std::size_t> >
-      my_vertex_cell_map(my_vertex_range.second - my_vertex_range.first);
-  for (std::size_t p = 0; p < num_processes; ++p)
-  {
-    const std::vector<std::size_t>& recv_buffer_p = recv_buffer[p];
-    for (std::size_t i = 0; i < recv_buffer_p.size(); i += 2)
-    {
-      const std::size_t pos = recv_buffer_p[i] - my_vertex_range.first;
-      dolfin_assert(pos < my_vertex_cell_map.size());
-      my_vertex_cell_map[pos].insert(recv_buffer_p[i +1]);
-    }
-  }
-
-  // Build sorted set of my vertices
-  std::set<std::size_t> my_vertices(cell_vertices.data(),
-                                    cell_vertices.data() + cell_vertices.num_elements());
-
-  // Request vertex-cell map for all vertices that I have from the owning
-  // process
-  p = 0;
-  std::vector<std::vector<std::size_t> > required_vertices(num_processes);
-  for (std::set<std::size_t>::const_iterator v = my_vertices.begin();
-          v != my_vertices.end(); ++v)
-  {
-    // FIXME: Could look here to figure out size of send buffer,
-    //        and reserve memory in vectors
-    while (*v >= ownership[p])
-      ++p;
-
-    dolfin_assert(p < send_buffer.size());
-    required_vertices[p].push_back(*v);
-  }
-
-  // Send request to procesess that own required vertices
-  std::vector<std::vector<std::size_t> > vertices_to_send;
-  boost::mpi::all_to_all(comm, required_vertices, vertices_to_send);
-  dolfin_assert(vertices_to_send.size() == num_processes);
-
-  // Build list of vertex-cell pairs to send back
-  std::vector<std::vector<std::size_t> > remote_vertex_cell_map(num_processes);
-  for (std::size_t p = 0; p < num_processes; ++p)
-  {
-    const std::vector<std::size_t>& vertices_to_send_p = vertices_to_send[p];
-    std::vector<std::size_t>& vertex_cell_map = remote_vertex_cell_map[p];
-    for (std::size_t i = 0; i < vertices_to_send_p.size(); ++i)
-    {
-      // Sanity check
-      dolfin_assert(vertices_to_send_p[i] >= my_vertex_range.first
-          &&  vertices_to_send_p[i] < my_vertex_range.second);
-
-      // Local vertex index
-      const std::size_t my_vertex = vertices_to_send_p[i] - my_vertex_range.first;
-
-      dolfin_assert(my_vertex < my_vertex_cell_map.size());
-      const std::set<std::size_t>& cell_indices = my_vertex_cell_map[my_vertex];
-
-      // Pack data (first number of cells, then cell indices)
-      vertex_cell_map.push_back(cell_indices.size());
-      vertex_cell_map.insert(vertex_cell_map.end(), cell_indices.begin(), cell_indices.end());
-    }
-  }
-
-  // Send requested vertex-cell maps
-  std::vector<std::vector<std::size_t> > local_vertex_cell_map_data;
-  boost::mpi::all_to_all(comm, remote_vertex_cell_map, local_vertex_cell_map_data);
-  dolfin_assert(local_vertex_cell_map_data.size() == num_processes);
-
-  // Build required vertex-cell map (each vector will be sorted)
-  std::vector<std::vector<std::size_t> > vertex_to_cell_map;
-  for (std::size_t p = 0; p < num_processes; ++p)
-  {
-    const std::vector<std::size_t>& data = local_vertex_cell_map_data[p];
-    std::size_t i = 0;
-    while (i < data.size())
-    {
-      const std::size_t num_cells = data[i];
-      dolfin_assert(num_cells > 0);
-      vertex_to_cell_map.push_back(std::vector<std::size_t>(&data[i+1], &data[i+1] + num_cells));
-      i += (num_cells + 1);
-    }
-  }
-
-  // Now, the rest is local (no more communication . . . ,) ----------------
-
-  // Resize graph and clear ghost vertices
-  local_graph.resize(num_local_cells);
-  ghost_vertices.clear();
-
-  // Number of vertices per facet
-  const std::size_t num_vertices_per_facet = num_vertices_per_cell - 1;
-
-  // My local cell range
-  const std::pair<std::size_t, std::size_t>
-    my_cell_range = MPI::local_range(mesh_data.num_global_cells);
-  
-  // Build renumbering ordering map (maps global to local)
-  std::size_t count = 0;
-  boost::unordered_map<std::size_t, std::size_t> reorder;
-  for (std::set<std::size_t>::const_iterator v = my_vertices.begin();
-        v != my_vertices.end(); ++v)
-  {
-    reorder[*v] = count++;
-  }
-
-  // Renumber vertices to reduce look-ups later
-  boost::multi_array<std::size_t, 2> cell_vertices_local = mesh_data.cell_vertices;
-  std::size_t* _cell_vertices = cell_vertices_local.data();
-  for (std::size_t i = 0; i < cell_vertices_local.num_elements(); ++i)
-  {
-    boost::unordered_map<std::size_t, std::size_t>::const_iterator local_v
-      = reorder.find(_cell_vertices[i]);
-    dolfin_assert(local_v != reorder.end());
-    _cell_vertices[i] = local_v->second;
-  }
-
-  // Iterate over all cells
-  std::vector<std::size_t> facet(num_vertices_per_facet);
-  std::vector<std::size_t> intersection;
-  for (std::size_t i = 0; i < num_local_cells; ++i)
-  {
-    // Iterate over facets in cell
-    for(std::size_t j = 0; j < num_vertices_per_cell; ++j)
-    {
-      // Build set of vertices that make up a facet (all cell vertices,
-      // minus one cell vertex)
-      std::size_t pos = 0;
-      for (std::size_t k = 0; k < num_vertices_per_cell; ++k)
-      {
-        if (k != j)
-          facet[pos++] = cell_vertices_local[i][k];
-      }
-
-      // Sort facet vertices to use set_intersection later
-      std::sort(facet.begin(), facet.end());
-
-      // Find intersection of connected cells for each facet vertex
-      intersection = vertex_to_cell_map[facet[0]];
-      std::vector<std::size_t>::iterator it = intersection.end();
-      for (std::size_t i = 0; i < facet.size(); ++i)
-      {
-        dolfin_assert(facet[i] < vertex_to_cell_map.size());
-        std::vector<std::size_t>& cells = vertex_to_cell_map[facet[i]];
-
-        // it points to end of constructed range
-        it = std::set_intersection(intersection.begin(), it,
-                                   cells.begin(), cells.end(),
-                                   intersection.begin());
-      }
-
-      // Number of cells in intersection
-      std::size_t intersection_size = it - intersection.begin();
-
-      // Should have 1 or 2 cell connections, otherwise something is wrong
-      dolfin_assert(intersection_size > 0 && intersection_size < 3);
-      if (intersection_size == 2)
-      {
-        const std::size_t cell0 = *(intersection.begin());
-        const std::size_t cell1 = *(intersection.begin() + 1);
-        if (cell0 >= my_cell_range.first && cell0 < my_cell_range.second)
-        {
-          dolfin_assert((cell0 - my_cell_range.first) < local_graph.size());
-          local_graph[cell0 - my_cell_range.first].insert(cell1);
-        }
-        else
-          ghost_vertices.insert(cell0);
-
-        if (cell1 >= my_cell_range.first && cell1 < my_cell_range.second)
-        {
-          dolfin_assert((cell1 - my_cell_range.first) < local_graph.size());
-          local_graph[cell1 - my_cell_range.first].insert(cell0);
-        }
-        else
-          ghost_vertices.insert(cell1);
-      }
-    }
-  }
-
-  #else
-
-  // Use algorithm that does not require MPI to be installed
-  FacetCellMap facet_cell_map;
-=======
 void GraphBuilder::compute_dual_graph(const LocalMeshData& mesh_data,
                             std::vector<std::set<std::size_t> >& local_graph,
                             std::set<std::size_t>& ghost_vertices)
@@ -473,32 +133,8 @@
   compute_local_dual_graph(mesh_data, local_graph, facet_cell_map);
   compute_nonlocal_dual_graph(mesh_data, local_graph, facet_cell_map, ghost_vertices);
   #else
->>>>>>> 61081430
   compute_local_dual_graph(mesh_data, local_graph, facet_cell_map);
   #endif
-<<<<<<< HEAD
-
-}
-//-----------------------------------------------------------------------------
-void GraphBuilder::compute_dual_graph(const LocalMeshData& mesh_data,
-                            std::vector<std::set<std::size_t> >& local_graph,
-                            std::set<std::size_t>& ghost_vertices)
-{
-  FacetCellMap facet_cell_map;
-
-  #ifdef HAS_MPI
-
-  compute_local_dual_graph(mesh_data, local_graph, facet_cell_map);
-  compute_nonlocal_dual_graph(mesh_data, local_graph, facet_cell_map, ghost_vertices);
-
-  #else
-
-  compute_local_dual_graph(mesh_data, local_graph, facet_cell_map);
-
-  #endif
-
-=======
->>>>>>> 61081430
 }
 //-----------------------------------------------------------------------------
 void GraphBuilder::compute_local_dual_graph(const LocalMeshData& mesh_data,
@@ -528,43 +164,6 @@
   // Create map from facet (list of vertex indices) to cells
   facet_cell_map.rehash((facet_cell_map.size() + num_local_cells)/facet_cell_map.max_load_factor() + 1);
 
-<<<<<<< HEAD
-  std::vector<std::size_t> cellvtx(num_vertices_per_cell);
-  std::vector<std::size_t> facet(num_vertices_per_facet);
-
-  // Iterate over all cells
-  for (std::size_t i = 0; i < num_local_cells; ++i)
-  {
-    // Copy cell vertices and sort into order, taking a subset (minus one vertex) 
-    // to form a set of facet vertices
-    std::copy(cell_vertices[i].begin(), cell_vertices[i].end(), cellvtx.begin());
-    std::sort(cellvtx.begin(), cellvtx.end());
-    std::copy(cellvtx.begin() + 1, cellvtx.end(), facet.begin());
-    
-    // Iterate over facets in cell
-    for(std::size_t j = 0; j < num_vertices_per_cell; ++j)
-    {
-      // Look for facet in map
-      const FacetCellMap::const_iterator join_cell = facet_cell_map.find(facet);
-
-      // If facet not found in map, insert [facet => local cell index] into map
-      if (join_cell == facet_cell_map.end())
-        facet_cell_map[facet] = i;
-      else
-      {
-        // Already in map. Connect cells and delete facet from map
-        // Add offset to cell index when inserting into local_graph
-        local_graph[i].insert(join_cell->second + cell_offset);
-        local_graph[join_cell->second].insert(i + cell_offset);
-        // Save memory and search time by erasing
-        facet_cell_map.erase(join_cell);
-      }
-
-      // Change facet by one entry, cycling from [1,2,3]->[0,2,3]->[0,1,3]->[0,1,2] (for tetrahedron)
-      if (j != num_vertices_per_facet)
-        facet[j] = cellvtx[j];
-
-=======
   // Iterate over all cells
   std::vector<std::size_t> cellvtx(num_vertices_per_cell);
   std::pair<std::vector<std::size_t>, std::size_t> map_entry(std::vector<std::size_t>(num_vertices_per_facet), 0);
@@ -601,7 +200,6 @@
       // [0,1,3] -> [0,1,2] (for tetrahedron)
       if (j != num_vertices_per_facet)
         map_entry.first[j] = cellvtx[j];
->>>>>>> 61081430
     }
   }
 }
@@ -631,8 +229,6 @@
   // Get offset for this process
   const std::size_t offset = MPI::global_offset(num_local_cells, true);
   const std::size_t num_processes = MPI::num_processes();
-<<<<<<< HEAD
-=======
 
   // Send facet-cell map to intermediary match-making processes
   std::vector<std::vector<std::size_t> > send_buffer(num_processes);
@@ -647,93 +243,11 @@
 
     // Use first vertex of facet to partition into blocks
     std::size_t dest_proc = MPI::index_owner((it->first)[0], mesh_data.num_global_vertices);
->>>>>>> 61081430
 
     // Pack map into vectors to send
     for (std::size_t i = 0; i < num_vertices_per_facet; ++i)
       send_buffer[dest_proc].push_back((it->first)[i]);
 
-<<<<<<< HEAD
-  // Send facet-cell map to intermediary match-making processes
-  std::vector<std::vector<std::size_t> > data_to_send(num_processes);
-  std::vector<std::vector<std::size_t> > data_received(num_processes);
-
-  // Pack map data and send to match-maker process
-  boost::unordered_map<std::vector<std::size_t>, std::size_t>::const_iterator it;
-  for (it = facet_cell_map.begin(); it != facet_cell_map.end(); ++it)
-  {
-    // Use first vertex of facet to partition into blocks
-    // FIXME: could use a better index? 
-    // First vertex is slightly skewed towards low values - may not be important
-    std::size_t dest_proc = MPI::index_owner((it->first)[0], mesh_data.num_global_vertices);
-    // Pack map into vectors to send
-    for (std::size_t i = 0; i < num_vertices_per_facet; ++i)
-      data_to_send[dest_proc].push_back((it->first)[i]);
-    // Add offset to cell numbers sent off process
-    data_to_send[dest_proc].push_back(it->second + offset);
-  }
-
-  MPI::all_to_all(data_to_send, data_received);
-  
-  // Clean out send vector for later reuse
-  for (std::size_t i = 0; i < num_processes; i++)
-    data_to_send[i].clear();
-
-  // Map to connect processes and cells, using facet as key
-  boost::unordered_map<std::vector<std::size_t>, std::pair<std::size_t, std::size_t> > matchmap;
-  // FIXME: set hash size
-    
-  std::vector<std::size_t> facet(num_vertices_per_facet);
-
-  for (std::size_t proc_k = 0; proc_k < num_processes; ++proc_k)
-  {
-    const std::vector<std::size_t>& data_k = data_received[proc_k];
-    // Unpack into map
-    for (std::size_t i = 0; i < data_k.size(); i += (num_vertices_per_facet + 1))
-    {
-      std::size_t j = 0;
-      for (j = 0; j < num_vertices_per_facet; ++j)
-        facet[j] = data_k[i + j];
-   
-      if (matchmap.find(facet) == matchmap.end())
-      {
-        matchmap[facet] = std::make_pair(proc_k, data_k[i + j]);
-      }
-      else
-      {
-        // Found a match of two facets - send back to owners
-        const std::size_t proc1 = matchmap[facet].first;
-        const std::size_t cell1 = matchmap[facet].second;
-        const std::size_t proc2 = proc_k;
-        const std::size_t cell2 = data_k[i + j];
-        data_to_send[proc1].push_back(cell1);
-        data_to_send[proc1].push_back(cell2);
-        data_to_send[proc2].push_back(cell2);
-        data_to_send[proc2].push_back(cell1);        
-        matchmap.erase(facet); // saves memory and search time
-      }
-      
-    }    
-  }
-
-  MPI::all_to_all(data_to_send, data_received);
-
-  // Flatten received data and insert connected cells into local map
-  for (std::vector<std::vector<std::size_t> >::iterator r = data_received.begin(); 
-       r != data_received.end(); ++r)
-  {
-    const std::vector<std::size_t>& cell_list = *r;
-    for (std::size_t i = 0 ; i < r->size() ; i+=2)
-    {
-      dolfin_assert(cell_list[i] >= offset);
-      dolfin_assert(cell_list[i] - offset < local_graph.size());
-      
-      local_graph[cell_list[i] - offset].insert(cell_list[i+1]);
-      ghost_vertices.insert(cell_list[i+1]);
-    }
-  }
-  
-=======
     // Add offset to cell numbers sent off process
     send_buffer[dest_proc].push_back(it->second + offset);
   }
@@ -804,6 +318,5 @@
       ghost_vertices.insert(cell_list[i + 1]);
     }
   }
->>>>>>> 61081430
 }
 //-----------------------------------------------------------------------------