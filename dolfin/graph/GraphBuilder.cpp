--- conflicted
+++ resolved
@@ -142,12 +142,8 @@
       for (MeshEntityIterator neighbor(*entity, dim0); !neighbor.end();
            ++neighbor)
       {
-<<<<<<< HEAD
-        graph[colored_entity_index].insert(neighbor->index());
-=======
         if (colored_entity_index != neighbor->index())
           graph[colored_entity_index].insert(neighbor->index());
->>>>>>> 4bfccf62
       }
     }
   }
