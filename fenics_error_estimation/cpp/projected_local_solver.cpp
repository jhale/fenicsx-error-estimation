// Copyright 2020, Jack S. Hale, Raphaël Bulle.
// SPDX-License-Identifier: LGPL-3.0-or-later
#include <algorithm>
#include <map>
#include <vector>

#include <xtensor-blas/xlinalg.hpp>
#include <xtensor/xtensor.hpp>

#include <pybind11/pybind11.h>
#define FORCE_IMPORT_ARRAY
#include <xtensor-python/pytensor.hpp>

#include <dolfinx/fem/Constant.h>
#include <dolfinx/fem/ElementDofLayout.h>
#include <dolfinx/fem/Form.h>
#include <dolfinx/fem/Function.h>
#include <dolfinx/fem/utils.h>
#include <dolfinx/mesh/cell_types.h>

namespace py = pybind11;

using namespace dolfinx;

template <typename T, bool compute_error_solution = false>
void projected_local_solver(fem::Function<T>& eta_h, const fem::Function<T>& e_D_h,
                            const fem::Form<T>& a, const fem::Form<T>& L,
                            const fem::Form<T>& L_eta,
                            const fem::FiniteElement& element,
                            const fem::ElementDofLayout& element_dof_layout,
                            const xt::pytensor<T, 2>& N,
                            const xt::pytensor<std::int32_t, 1>& entities,
			    fem::Function<T>& e_h)
{
  const auto mesh = a.mesh();
  assert(mesh == L.mesh());
  assert(mesh == L_eta.mesh());

  // Local tensors
  const int element_space_dimension = element.space_dimension();
  xt::xtensor<T, 2> Ae
      = xt::zeros<T>({element_space_dimension, element_space_dimension});
  xt::xtensor_fixed<T, xt::xshape<1>> etae = xt::zeros<double>({1});
  xt::xtensor<T, 1> be = xt::zeros<double>({element_space_dimension});
  xt::xtensor<T, 1> b_macro = xt::zeros<double>({2 * element_space_dimension});
  xt::xtensor<T, 2> Ae_0;
  xt::xtensor<T, 1> be_0, xe_0, xe;

  // Prepare coefficients
  const dolfinx::array2d<double> a_coeffs = pack_coefficients(a);
  const dolfinx::array2d<double> L_coeffs = pack_coefficients(L);

  const std::vector<int> L_offsets = L.coefficient_offsets();
  std::vector<T> L_coeff_array_macro(2 * L_offsets.back());

  // Prepare constants
  const std::vector<double> a_constants = fem::pack_constants(a);
  const std::vector<double> L_constants = fem::pack_constants(L);
  const std::vector<double> L_eta_constants = fem::pack_constants(L_eta);

  // Check assumptions on integrals.
  using type = fem::IntegralType;
  assert(a.num_integrals(type::cell) == 1);
  assert(a.num_integrals(type::interior_facet) == 0);
  assert(a.num_integrals(type::exterior_facet) == 0);
  assert(L.num_integrals(type::cell) == 1);
  assert(L.num_integrals(type::interior_facet) == 1);
  assert(L.num_integrals(type::cell) == 1);
  assert(L_eta.num_integrals(type::interior_facet) == 0);
  assert(L_eta.num_integrals(type::exterior_facet) == 0);

  const auto& a_kernel_domain_integral = a.kernel(type::cell, -1);
  const auto& L_kernel_domain_integral = L.kernel(type::cell, -1);
  std::function<void(T*, const T*, const T*, const double*, const int*,
                     const std::uint8_t*)>
      L_kernel_exterior_facet;
  if (L.num_integrals(type::exterior_facet) == 1)
  {
    L_kernel_exterior_facet = L.kernel(type::exterior_facet, -1);
  }
  else
  {
    L_kernel_exterior_facet = nullptr;
  }
  const auto& L_kernel_interior_facet = L.kernel(type::interior_facet, -1);
  const auto& L_eta_kernel_domain_integral = L_eta.kernel(type::cell, -1);

  // Prepare cell geometry
  const graph::AdjacencyList<std::int32_t>& x_dofmap
      = mesh->geometry().dofmap();

  // FIXME: Add proper interface for num coordinate dofs
  const std::size_t num_dofs_g = x_dofmap.num_links(0);
  const xt::xtensor<double, 2>& x_g = mesh->geometry().x();
  std::vector<double> coordinate_dofs(num_dofs_g * 3);
  xt::xtensor<double, 3> coordinate_dofs_macro({2, num_dofs_g, 3});

  // dofmap and vector for inserting final error indicator
  const graph::AdjacencyList<std::int32_t>& dofmap_eta
      = eta_h.function_space()->dofmap()->list();
  std::shared_ptr<la::Vector<T>> eta_vec = eta_h.x();
  std::vector<T>& eta = eta_vec->mutable_array();

  // dofmap and vector of Dirichlet error
  const graph::AdjacencyList<std::int32_t>& dofmap_e_D
      = e_D_h.function_space()->dofmap()->list();
  std::shared_ptr<const la::Vector<T>> e_D_vec = e_D_h.x();
  const std::vector<T>& e_D = e_D_vec->array();

  // dofmap and vector for inserting error solution
  const graph::AdjacencyList<std::int32_t>& dofmap_e
      = e_h.function_space()->dofmap()->list();
  std::shared_ptr<la::Vector<T>> e_vec = e_h.x();
  std::vector<T>& e = e_vec->mutable_array();

  // Iterate over active cells
  const int tdim = mesh->topology().dim();
  const auto map = mesh->topology().index_map(tdim);
  assert(map);
  const int num_cells = map->size_local();

  // Needed for all integrals
  mesh->topology_mutable().create_entity_permutations();
  // const std::vector<unsigned int>& cell_info
  //  = mesh->topology().get_cell_permutation_info();

  // Needed for facet integrals
  const std::vector<std::uint8_t>& perms
      = mesh->topology().get_facet_permutations();

  mesh->topology_mutable().create_connectivity(tdim - 1, tdim);
  mesh->topology_mutable().create_connectivity(tdim, tdim - 1);

  const auto f_to_c = mesh->topology().connectivity(tdim - 1, tdim);
  assert(f_to_c);
  const auto c_to_f = mesh->topology().connectivity(tdim, tdim - 1);
  assert(c_to_f);

  const auto cell_type = mesh->topology().cell_type();
  const int num_facets = mesh::cell_num_entities(cell_type, tdim - 1);

  for (int c = 0; c < num_cells; ++c)
  {
    // Get cell vertex coordinates
    auto x_dofs = x_dofmap.links(c);

    for (std::size_t i = 0; i < x_dofs.size(); ++i)
    {
      std::copy_n(xt::row(x_g, x_dofs[i]).begin(), 3,
                  std::next(coordinate_dofs.begin(), i * 3));
    }
    std::fill(Ae.begin(), Ae.end(), 0.0);
    std::fill(be.begin(), be.end(), 0.0);

    const auto a_coeff_array = a_coeffs.row(c);
    const auto L_coeff_array = L_coeffs.row(c);
    a_kernel_domain_integral(Ae.begin(), a_coeff_array.data(),
                             a_constants.data(), coordinate_dofs.data(),
                             nullptr, nullptr);
    L_kernel_domain_integral(be.begin(), L_coeff_array.data(),
                             L_constants.data(), coordinate_dofs.data(),
                             nullptr, nullptr);

    // Loop over attached facets
    const auto c_f = c_to_f->links(c);
    bool cell_on_boundary = false;

    for (int local_facet = 0; local_facet < num_facets; ++local_facet)
    {
      const std::int32_t f = c_f[local_facet];
      const auto f_c = f_to_c->links(f);
      assert(f_c.size() < 3);

      if (f_c.size() == 1)
      {
        // Is exterior facet
        cell_on_boundary = true;
        if (L.num_integrals(type::exterior_facet) == 1)
        {
          const std::uint8_t perm = perms[c * c_f.size() + local_facet];
          // Exterior facet term
          L_kernel_exterior_facet(be.data(), L_coeff_array.data(),
                                  L_constants.data(), coordinate_dofs.data(),
                                  &local_facet, &perm);
        }
      }
      else
      {
        // Is interior facet
        std::array<int, 2> local_facets;
        for (int k = 0; k < 2; ++k)
        {
          const auto c_f = c_to_f->links(f_c[k]);
          const auto* end = c_f.data() + c_f.size();
          const auto* it = std::find(c_f.data(), end, f);
          assert(it != end);
          local_facets[k] = std::distance(c_f.data(), it);
        }

        // Orientation
        const std::array perm{perms[f_c[0] * c_f.size() + local_facets[0]],
                              perms[f_c[1] * c_f.size() + local_facets[1]]};

        // Get cell geometry
        auto x_dofs0 = x_dofmap.links(f_c[0]);
        for (std::size_t i = 0; i < x_dofs0.size(); ++i)
        {
          std::copy_n(xt::view(x_g, x_dofs0[i]).begin(), 3,
                      xt::view(coordinate_dofs_macro, 0, i, xt::all()).begin());
        }
        auto x_dofs1 = x_dofmap.links(f_c[1]);
        for (std::size_t i = 0; i < x_dofs1.size(); ++i)
        {
          std::copy_n(xt::view(x_g, x_dofs1[i]).begin(), 3,
                      xt::view(coordinate_dofs_macro, 1, i, xt::all()).begin());
        }

        // Layout for the restricted coefficients is flattened
        // w[coefficient][restriction][dof]
        const auto L_coeff_cell0 = L_coeffs.row(f_c[0]);
        const auto L_coeff_cell1 = L_coeffs.row(f_c[1]);

        // Loop over coefficients for L
        for (std::size_t i = 0; i < L_offsets.size() - 1; ++i)
        {
          // Loop over entries for coefficient i
          const int num_entries = L_offsets[i + 1] - L_offsets[i];
          std::copy_n(L_coeff_cell0.data() + L_offsets[i], num_entries,
                      std::next(L_coeff_array_macro.begin(), 2 * L_offsets[i]));
          std::copy_n(L_coeff_cell1.data() + L_offsets[i], num_entries,
                      std::next(L_coeff_array_macro.begin(),
                                L_offsets[i + 1] + L_offsets[i]));
        }

        std::fill(b_macro.begin(), b_macro.end(), 0.0);

        L_kernel_interior_facet(
            b_macro.data(), L_coeff_array_macro.data(), L_constants.data(),
            coordinate_dofs_macro.data(), local_facets.data(), perm.data());

        // Assemble appropriate part of A_macro/b_macro into Ae/be.
        int local_cell = (f_c[0] == c ? 0 : 1);
        int offset = local_cell * element_space_dimension;
        be += xt::view(b_macro,
                       xt::range(offset, offset + element_space_dimension));
      }
    }

    // Get cell dofs Dirichlet error
    auto e_D_dofs = dofmap_e_D.links(c);
    
    // Apply boundary conditions.
    if (cell_on_boundary)
    {
      xt::xtensor<bool, 1> dofs_on_dirichlet_bc
          = xt::zeros<bool>({element_space_dimension});
      for (int local_facet = 0; local_facet < num_facets; ++local_facet)
      {
        const std::int32_t f = c_f[local_facet];
        if (std::binary_search(entities.begin(), entities.end(), f))
        {
          // Local facet is on Dirichlet boundary
          const std::vector<int>& local_dofs
              = element_dof_layout.entity_closure_dofs(tdim - 1, local_facet);
          for (std::size_t k = 0; k < local_dofs.size(); ++k)
          {
            dofs_on_dirichlet_bc[local_dofs[k]] = true;
          }
        }
      }

      for (int dof = 0; dof < element_space_dimension; ++dof)
      {
        if (dofs_on_dirichlet_bc[dof] == true)
        {
          xt::row(Ae, dof) = 0.0;
          xt::col(Ae, dof) = 0.0;
          Ae(dof, dof) = 1.0;
<<<<<<< HEAD
	  be(dof) = e_D_v[e_D_dofs[dof]];
=======
          be(dof) = e_D[e_D_dofs[dof]];
>>>>>>> 725ea046
        }
      }
    }

    // Perform projection and solve.
    Ae_0 = xt::linalg::dot(xt::transpose(N), xt::linalg::dot(Ae, N));
    be_0 = xt::linalg::dot(xt::transpose(N), be);
    xe_0 = xt::linalg::solve(Ae_0, be_0);

    // Project back.
    xe = xt::linalg::dot(N, xe_0);

    // Compute indicator
    etae[0] = 0.0;
    L_eta_kernel_domain_integral(etae.data(), xe.data(), L_eta_constants.data(),
                                 coordinate_dofs.data(), nullptr, nullptr);

    // Assemble.
    const auto dofs_eta = dofmap_eta.links(c);
    eta[dofs_eta[0]] = etae(0);

    if constexpr (compute_error_solution)
    {
      const auto dofs_e = dofmap_e.links(c);
      for (std::size_t i = 0; i < dofs_e.size(); ++i)
      {
        e[dofs_e[i]] = xe[i];
      }
    }
  }
}

PYBIND11_MODULE(cpp, m)
{
  xt::import_numpy();
  m.def("projected_local_solver_error_solution",
        &projected_local_solver<PetscScalar, true>,
        "Local solves on projected finite element space. Computes Bank-Weiser "
        "error solution.")
      .def("projected_local_solver_no_error_solution",
           &projected_local_solver<PetscScalar, false>,
           "Local solves on projected finite element space. Does not compute "
           "Bank-Weiser error solution.");
}<|MERGE_RESOLUTION|>--- conflicted
+++ resolved
@@ -276,12 +276,8 @@
           xt::row(Ae, dof) = 0.0;
           xt::col(Ae, dof) = 0.0;
           Ae(dof, dof) = 1.0;
-<<<<<<< HEAD
-	  be(dof) = e_D_v[e_D_dofs[dof]];
-=======
           be(dof) = e_D[e_D_dofs[dof]];
->>>>>>> 725ea046
-        }
+	}
       }
     }
 
