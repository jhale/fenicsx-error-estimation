--- conflicted
+++ resolved
@@ -22,14 +22,6 @@
     basix_element_f = basix.create_element("Discontinuous Lagrange", element_f.cell().cellname(), element_f.degree())
     basix_element_g = basix.create_element("Discontinuous Lagrange", element_g.cell().cellname(), element_g.degree())
 
-<<<<<<< HEAD
-    # Interpolation element_f to element_g
-    points_g = basix_element_g.points
-    G_1 = basix_element_f.tabulate(0, points_g)[0]
-    # and from element_g to element_f
-    points_f = basix_element_f.points
-    G_2 = basix_element_g.tabulate(0, points_f)[0]
-=======
     assert(mesh.ordered())
     assert(mesh.num_cells() == 1)
 
@@ -50,7 +42,6 @@
     # Get interpolation matrices from fine space to coarse one and conversely
     G_1 = PETScDMCollection.create_transfer_matrix(V_f, V_g).array()
     G_2 = PETScDMCollection.create_transfer_matrix(V_g, V_f).array()
->>>>>>> f0c7f903
 
     # Create a square matrix for interpolation from fine space to coarse one
     # with coarse space seen as a subspace of the fine one
@@ -59,29 +50,15 @@
     # Change of basis to reduce N as a diagonal with only ones and zeros
     _, vals, V = linalg.svd(G)
 
-<<<<<<< HEAD
-    assert(np.count_nonzero(np.isclose(eigs, 0.0)) == basix_element_f.dim - basix_element_g.dim)
-    assert(np.count_nonzero(np.logical_not(np.isclose(eigs, 0.0))) == basix_element_g.dim)
-=======
     eps = 1000. * np.finfo(np.float64).eps
     assert(np.count_nonzero(np.less(vals, eps)) == V_f_dim - V_g_dim)
     assert(np.count_nonzero(np.logical_not(np.less(vals, eps))) == V_g_dim)
->>>>>>> f0c7f903
 
     null_mask = np.less(np.abs(vals), eps)
     # Reduce V to get a rectangular matrix in order to reduce the linear system
     # dimensions
-<<<<<<< HEAD
-    null_space = sp.compress(null_mask, P, axis=0)
-    N_red = sp.transpose(null_space)
-    assert(not np.all(np.iscomplex(N_red)))
-    assert(np.linalg.matrix_rank(N_red) == basix_element_f.dim - basix_element_g.dim)
-
-    return N_red
-=======
     null_space = sp.compress(null_mask, V, axis=0)
     N = sp.transpose(null_space)
     assert(not np.all(np.iscomplex(N)))
     assert(np.linalg.matrix_rank(N) == V_f_dim - V_g_dim)
-    return N
->>>>>>> f0c7f903
+    return N