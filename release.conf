--- conflicted
+++ resolved
@@ -15,11 +15,8 @@
     python cmake/scripts/generate-cmakefiles.py
     python cmake/scripts/generate-demo-files.py
     python cmake/scripts/generate-form-files.py
-<<<<<<< HEAD
-=======
     python cmake/scripts/generate-swig-docstrings.py
     python cmake/scripts/generate-swig-interface.py
->>>>>>> b577b341
     find . -name "*.pyc" | xargs rm
     cd ..
     GZIP=-9 tar -czf $PACKAGE-$VERSION.tar.gz $PACKAGE-$VERSION
