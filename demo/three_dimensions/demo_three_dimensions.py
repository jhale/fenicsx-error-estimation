--- conflicted
+++ resolved
@@ -15,11 +15,7 @@
 from mpi4py import MPI
 from petsc4py import PETSc
 
-<<<<<<< HEAD
 k = 2
-=======
-k = 1
->>>>>>> 69cfc277
 
 
 def primal():
