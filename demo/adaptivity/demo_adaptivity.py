## Copyright 2019-2020, Jack S. Hale, Raphaël Bulle
## SPDX-License-Identifier: LGPL-3.0-or-later

# Poisson problem on L-shaped domain with adaptive mesh refinement.  This is a
# classic problem shown in almost every paper on the topic.

import os

import numpy as np
import pandas as pd

from dolfin import *
import ufl

import mpi4py.MPI

import fenics_error_estimation

# We use DG functionality, requiring ghost regions on facets.
parameters["ghost_mode"] = "shared_facet"

current_dir = os.path.dirname(os.path.realpath(__file__))
with open(os.path.join(current_dir, "exact_solution.h"), "r") as f:
    u_exact_code = f.read()

k = 2
u_exact = CompiledExpression(compile_cpp_code(u_exact_code).Exact(), element=FiniteElement("CG", triangle, k + 3))

def main():
    comm = MPI.comm_world
    mesh = Mesh(comm)

    # The mesh is generated via gmsh.
    try:
        with XDMFFile(comm, os.path.join(current_dir, 'mesh.xdmf')) as f:
            f.read(mesh)
    except:
        print(
            "Generate the mesh using `python3 generate_mesh.py` before running this script.")
        exit()

    # Adaptive refinement loops
    results = []
<<<<<<< HEAD
    for i in range(0, 16):
=======
    for i in range(0, 25):
>>>>>>> f6410240
        result = {}

        # Solve
        print("Solving...")
        V = FunctionSpace(mesh, "CG", k)
        u_h = solve(V)
        with XDMFFile("output/u_h_{}.xdmf".format(str(i).zfill(4))) as f:
            f.write(u_h)
        result["error"] = errornorm(u_exact, u_h, "H10")

        u_exact_V = interpolate(u_exact, u_h.function_space())
        u_exact_V.rename("u_exact_V", "u_exact_V")
        with XDMFFile("output/u_exact_{}.xdmf".format(str(i).zfill(4))) as f:
            f.write(u_exact_V)

        # Estimate
        print("Estimating...")
        eta_h, e_h = estimate(u_h)
        with XDMFFile("output/eta_hu_{}.xdmf".format(str(i).zfill(4))) as f:
            f.write_checkpoint(eta_h, "eta_h")
        with XDMFFile("output/e_h_{}.xdmf".format(str(i).zfill(4))) as f:
            f.write_checkpoint(e_h, "e_h")
        result["error_bw"] = np.sqrt(eta_h.vector().sum())

        # Exact local error
        V_e = eta_h.function_space()
        eta_exact = Function(V_e, name="eta_exact")
        v = TestFunction(V_e)
        eta_exact.vector()[:] = assemble(inner(inner(grad(u_h - u_exact_V), grad(u_h - u_exact_V)), v)*dx(mesh))
        result["error_exact"] = np.sqrt(eta_exact.vector().sum())
        with XDMFFile("output/eta_exact_{}.xdmf".format(str(i).zfill(4))) as f:
            f.write(eta_exact)

        # Necessary for parallel operation
        result["hmin"] = comm.reduce(mesh.hmin(), op=mpi4py.MPI.MIN, root=0)
        result["hmax"] = comm.reduce(mesh.hmax(), op=mpi4py.MPI.MAX, root=0)
        result["num_dofs"] = V.dim()

        # Mark
        print("Marking...")
        markers = fenics_error_estimation.dorfler(eta_h, 0.5)

        # and refine.
        print("Refining...")
        mesh = refine(mesh, markers, redistribute=True)

        with XDMFFile("output/mesh_{}.xdmf".format(str(i).zfill(4))) as f:
            f.write(mesh)

        results.append(result)

    if (MPI.comm_world.rank == 0):
        df = pd.DataFrame(results)
        df.to_pickle("output/results.pkl")
        print(df)

def solve(V):
    """Entirely standard Poisson solve with non-homogeneous Dirichlet
    conditions set according to exact solution"""
    u = TrialFunction(V)
    v = TestFunction(V)

    f = Constant(0.0)

    a = inner(grad(u), grad(v))*dx
    L = inner(f, v)*dx

    def all_boundary(x, on_boundary):
        return on_boundary

    bcs = DirichletBC(V, u_exact, all_boundary)

    A, b = assemble_system(a, L, bcs=bcs)

    u_h = Function(V, name="u_h")
    solver = PETScLUSolver("mumps")
    solver.solve(A, u_h.vector(), b)

    return u_h


def estimate(u_h):
    """Bank-Weiser error estimation procedure"""
    mesh = u_h.function_space().mesh()

<<<<<<< HEAD
    element_f = FiniteElement("DG", triangle, k + 1)
=======
    # Higher order space
    element_f = FiniteElement("DG", triangle, k + 2)
    # Low order space
>>>>>>> f6410240
    element_g = FiniteElement("DG", triangle, k)

    # Construct the Bank-Weiser interpolation operator according to the
    # definition of the high and low order spaces.
    N = fenics_error_estimation.create_interpolation(element_f, element_g)

    V_f = FunctionSpace(mesh, element_f)

    e = TrialFunction(V_f)
    v = TestFunction(V_f)

    f = Constant(0.0)

    # Homogeneous zero Dirichlet boundary conditions
    bcs = DirichletBC(V_f, Constant(0.0), "on_boundary", "geometric")

    # Define the local Bank-Weiser problem on the full higher order space
    n = FacetNormal(mesh)
    a_e = inner(grad(e), grad(v))*dx
    # Residual
    L_e = inner(f + div(grad(u_h)), v)*dx + \
        inner(jump(grad(u_h), -n), avg(v))*dS

    # Local solves on the implied Bank-Weiser space. The solution is returned
    # on the full space.
    e_h = fenics_error_estimation.estimate(a_e, L_e, N, bcs)

    # Estimate of global error
    error = norm(e_h, "H10")

    # Computation of local error indicator using the now classic assemble
    # tested against DG_0 trick.
    V_e = FunctionSpace(mesh, "DG", 0)
    v = TestFunction(V_e)

    eta_h = Function(V_e, name="eta_h")
    eta = assemble(inner(inner(grad(e_h), grad(e_h)), v)*dx)
    eta_h.vector()[:] = eta

    return eta_h, e_h


if __name__ == "__main__":
    main()


def test():
    main()<|MERGE_RESOLUTION|>--- conflicted
+++ resolved
@@ -41,11 +41,7 @@
 
     # Adaptive refinement loops
     results = []
-<<<<<<< HEAD
-    for i in range(0, 16):
-=======
     for i in range(0, 25):
->>>>>>> f6410240
         result = {}
 
         # Solve
@@ -131,13 +127,9 @@
     """Bank-Weiser error estimation procedure"""
     mesh = u_h.function_space().mesh()
 
-<<<<<<< HEAD
-    element_f = FiniteElement("DG", triangle, k + 1)
-=======
     # Higher order space
     element_f = FiniteElement("DG", triangle, k + 2)
     # Low order space
->>>>>>> f6410240
     element_g = FiniteElement("DG", triangle, k)
 
     # Construct the Bank-Weiser interpolation operator according to the
