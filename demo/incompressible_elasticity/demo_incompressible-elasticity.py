## Copyright 2019-2020, Jack S. Hale, Raphaël Bulle
## SPDX-License-Identifier: LGPL-3.0-or-later

# Mixed robust incompressible linear elasticity error estimator from Khan,
# Powell and Silvester (2019) https://doi.org/10.1002/nme.6040. We solve
# the problem from Carstensen and Gedicke https://doi.org/10.1016/j.cma.2015.10.001.
#
# We implement the Poisson problem local estimator detailed in Section 3.5.
# Somewhat remarkably, despite the complexity of the mixed formulation, an
# highly efficient implicit estimator is derived involving the solution of two
# Poisson problems on a special local finite element space. An additional
# explicit estimator computing related to the pressure can be computed. No
# local inf-sup condition must be satisfied by the estimation problem.

# Differences with the presentation in Khan et al.:
# We do not split Equation 50a into two Poisson sub-problems. Instead, we solve
# it as a single monolithic system. In practice we found the performance
# benefits of the splitting negligible, especially given the additional
# complexity.  Note also that the original paper uses quadrilateral finite
# elements. We use the same estimation strategy on triangular finite elements
# without any issues (see Page 28).

import pandas as pd
import numpy as np

from dolfin import *
import ufl

import fenics_error_estimation

parameters["ghost_mode"] = "shared_facet"
parameters["form_compiler"]["optimize"] = True
parameters["form_compiler"]["cpp_optimize"] = True

mu = 100.  # First Lamé coefficien
nu = .499   # Poisson ratio
lmbda = 2.*mu*nu/(1.-2.*nu)  # Second Lamé coefficient

def main():
    K = 5
    mesh = UnitSquareMesh(K, K)

    X_el = VectorElement('CG', triangle, 2)
    M_el = FiniteElement('CG', triangle, 1)

    V_el = MixedElement([X_el, M_el])

    results = []
<<<<<<< HEAD
    for i in range(0, 15):
=======
    # Standard solve, estimate, mark, refine loop.
    for i in range(0, 10):
>>>>>>> f6410240
        V = FunctionSpace(mesh, V_el)

        result = {}
        w_h, exact_err = solve(V)
        print('V dim = {}'.format(V.dim()))
        w_h, err = solve(V)
        print('Exact error = {}'.format(err))
        result['exact_error'] = err

        print('Estimating...')
        eta_h = estimate(w_h)
        result['error_bw'] = np.sqrt(eta_h.vector().sum())
        print('BW = {}'.format(np.sqrt(eta_h.vector().sum())))
        result['hmin'] = mesh.hmin()
        result['hmax'] = mesh.hmax()
        result['num_dofs'] = V.dim()

        print('Estimating (res)...')
        eta_res = residual_estimate(w_h)
        result['error_res'] = np.sqrt(eta_res.vector().sum())
        print('Res = {}'.format(np.sqrt(eta_res.vector().sum())))

        print('Marking...')
        markers = fenics_error_estimation.dorfler(eta_h, 0.5)
        print('Refining...')
        mesh = refine(mesh, markers, redistribute=True)

        with XDMFFile('output/bank-weiser/mesh_{}.xdmf'.format(str(i).zfill(4))) as f:
            f.write(mesh)

        with XDMFFile('output/bank-weiser/disp_{}.xdmf'.format(str(i).zfill(4))) as f:
            f.write_checkpoint(w_h.sub(0), 'u_{}'.format(str(i).zfill(4)))

        with XDMFFile('output/bank-weiser/pres_{}.xdmf'.format(str(i).zfill(4))) as f:
            f.write_checkpoint(w_h.sub(1), 'p_{}'.format(str(i).zfill(4)))

        with XDMFFile('output/bank-weiser/eta_{}.xdmf'.format(str(i).zfill(4))) as f:
            f.write_checkpoint(eta_h, 'eta_{}'.format(str(i).zfill(4)))

        results.append(result)

    if (MPI.comm_world.rank == 0):
        df = pd.DataFrame(results)
        df.to_pickle('output/results.pkl')
        print(df)


def solve(V):
    """Solve nearly-incompressible elasticity using a P2-P1 mixed finite
    element method. This is completely standard."""
    mesh = V.mesh()

    f = Expression(('-2.*mu*pow(pi,3)*cos(pi*x[1])*sin(pi*x[1])*(2.*cos(2.*pi*x[0]) - 1.)', '2.*mu*pow(pi,3)*cos(pi*x[0])*sin(pi*x[0])*(2.*cos(2.*pi*x[1]) -1.)'),
                   mu=mu, degree=4)

    w_exact = Expression(('pi*cos(pi*x[1])*pow(sin(pi*x[0]), 2)*sin(pi*x[1])', '-pi*cos(pi*x[0])*pow(sin(pi*x[1]), 2)*sin(pi*x[0])', '0'),
                         mu=mu, degree=4)
    u_exact = Expression(('pi*cos(pi*x[1])*pow(sin(pi*x[0]), 2)*sin(pi*x[1])', '-pi*cos(pi*x[0])*pow(sin(pi*x[1]), 2)*sin(pi*x[0])'),
                         mu=mu, degree=4)
    p_exact = Expression('0', degree=0)

    X_el = VectorElement('CG', triangle, 2)

    V_u = FunctionSpace(mesh, X_el)


    (u, p) = TrialFunctions(V)
    (v, q) = TestFunctions(V)

    a = 2.*mu*inner(sym(grad(u)), sym(grad(v)))*dx
    b_1 = - inner(p, div(v))*dx
    b_2 = - inner(q, div(u))*dx
    c = (1./lmbda)*inner(p, q)*dx

    B = a + b_1 + b_2 - c
    L = inner(f, v)*dx

    bcs = DirichletBC(V.sub(0), Constant((0., 0.)), 'on_boundary')

    A, b = assemble_system(B, L, bcs=bcs)

    w_h = Function(V)

    PETScOptions.set('pc_type', 'lu')
    PETScOptions.set('pc_factor_mat_solver_type', 'mumps')
    solver = PETScKrylovSolver()
    solver.set_from_options()
    solver.solve(A, w_h.vector(), b)

    u_h = w_h.sub(0)
    p_h = w_h.sub(1)

    with XDMFFile('output/displacement.xdmf') as f:
        f.write_checkpoint(u_h, 'u_h')
    with XDMFFile('output/pressure.xdmf') as f:
        f.write_checkpoint(p_h, 'p_h')

    u_exact_h = project(u_exact, V_u)
    with XDMFFile('output/exact_displacement.xdmf') as xdmf:
        xdmf.write_checkpoint(u_exact_h, 'u_exact_h')

    X_el_f = VectorElement('CG', triangle, 3)
    M_el_f = FiniteElement('CG', triangle, 2)

    V_el_f = MixedElement([X_el_f, M_el_f])

    V_f = FunctionSpace(mesh, V_el_f)

    w_h_f = project(w_h, V_f)
    w_f = project(w_exact, V_f)

    w_diff = Function(V_f)
    w_diff.vector()[:] = w_h_f.vector()[:] - w_f.vector()[:]
    local_exact_err_2 = energy_norm(w_diff)
    exact_err = sqrt(sum(local_exact_err_2[:]))
    return w_h, exact_err


def estimate(w_h):
    """Estimator described in Section 3.5 of Khan et al."""
    mesh = w_h.function_space().mesh()

    u_h = w_h.sub(0)
    p_h = w_h.sub(1)

    # The first estimation problem consists of two Poisson sub-problems. We
    # solve both simultaneously in block diagonal system.
    X_element_f = VectorElement('DG', triangle, 3)
<<<<<<< HEAD
    X_element_g = VectorElement('DG', triangle, 1)
=======

    # We construct the interpolation operator between the fine and coarse space
    # by placing two scalar interpolation operators into a block diagonal
    # system.
    S_element_f = FiniteElement('DG', triangle, 3)
    S_element_g = FiniteElement('DG', triangle, 1)
>>>>>>> f6410240

    N_X = fenics_error_estimation.create_interpolation(
        X_element_f, X_element_g)

    X_f = FunctionSpace(mesh, X_element_f)

    f = Expression(('-2.*mu*pow(pi,3)*cos(pi*x[1])*sin(pi*x[1])*(2.*cos(2.*pi*x[0]) - 1.)', '2.*mu*pow(pi,3)*cos(pi*x[0])*sin(pi*x[0])*(2.*cos(2.*pi*x[1]) -1.)'),
                   mu=mu, degree=4)

    e_X = TrialFunction(X_f)
    v_X = TestFunction(X_f)

    bcs = DirichletBC(X_f, Constant((0., 0.)), 'on_boundary', 'geometric')

    # Cell and edge residual equations from Khan et al.
    n = FacetNormal(mesh)
    R_K = f + div(2.*mu*sym(grad(u_h))) - grad(p_h)
    I = Identity(2)

    R_E = (1./2.)*jump(p_h*I - 2.*mu*sym(grad(u_h)), -n)
    rho_d = 1./(lmbda**(-1)+(2.*mu)**(-1))

    # Local estimation problem
    a_X_e = 2.*mu*inner(grad(e_X), grad(v_X))*dx
    L_X_e = inner(R_K, v_X)*dx - inner(R_E, avg(v_X))*dS

    # Solve the two Poisson estimation problems on the special space.
    e_h = fenics_error_estimation.estimate(a_X_e, L_X_e, N_X, bcs)

<<<<<<< HEAD
=======
    # The second estimation problem. Local projection of cell residual to
    # special space.
    M_element_f = FiniteElement('DG', triangle, 2)
    M_element_g = FiniteElement('DG', triangle, 1)

    N_M = create_interpolation(
        M_element_f, M_element_g)

    M_f = FunctionSpace(mesh, M_element_f)

    p_M_f = TrialFunction(M_f)
    q_M_f = TestFunction(M_f)

    # From Khan et al.
    a_M_e = rho_d**(-1)*inner(p_M_f, q_M_f)*dx

>>>>>>> f6410240
    r_K = div(u_h) + (1./lmbda)*p_h

    # Compute the Khan et al. local estimator.
    V_e = FunctionSpace(mesh, 'DG', 0)
    v = TestFunction(V_e)

    eta_h = Function(V_e)
    eta = assemble(2.*mu*inner(inner(grad(e_h), grad(e_h)), v)*dx + \
          rho_d*inner(inner(r_K, r_K), v)*dx)
    eta_h.vector()[:] = eta

    return eta_h


def residual_estimate(w_h):
    """Residual estimator described in Section 3.1 of Khan et al."""
    mesh = w_h.function_space().mesh()

    f = Expression(('-2.*mu*pow(pi,3)*cos(pi*x[1])*sin(pi*x[1])*(2.*cos(2.*pi*x[0]) - 1.)', '2.*mu*pow(pi,3)*cos(pi*x[0])*sin(pi*x[0])*(2.*cos(2.*pi*x[1]) -1.)'),
                   mu=mu, degree=4)

    u_h = w_h.sub(0)
    p_h = w_h.sub(1)

    n = FacetNormal(mesh)
    R_K = f + div(2.*mu*sym(grad(u_h))) - grad(p_h)
    r_K = div(u_h) + (1./lmbda)*p_h
    I = Identity(2)
    R_E = (1./2.)*jump(p_h*I - 2.*mu*sym(grad(u_h)), -n)

    V = FunctionSpace(mesh, "DG", 0)
    v = TestFunction(V)
    h = CellDiameter(mesh)

    eta_h = Function(V)

    rho_K = (h*(2.*mu)**(-0.5))/2.
    rho_E = (avg(h)*(2.*mu)**(-1))/2.
    rho_d = 1./(lmbda**(-1)+(2.*mu)**(-1))

    eta = assemble(rho_K**2*R_K**2*v*dx + rho_d*r_K **
                   2*v*dx + rho_E*R_E**2*avg(v)*dS)
    eta_h.vector()[:] = eta

    return eta_h


def energy_norm(x):
    mesh = x.function_space().mesh()
    u = x.sub(0)
    p = x.sub(1)

    W = FunctionSpace(mesh, 'DG', 0)
    v = TestFunction(W)

    form = Constant(2.*mu)*inner(inner(grad(u), grad(u)), v)*dx + Constant(1./(2.*mu)) * \
        inner(inner(p, p), v)*dx + Constant(1./lmbda)*inner(inner(p, p), v)*dx
    norm_2 = assemble(form)
    return norm_2


if __name__ == "__main__":
    main()<|MERGE_RESOLUTION|>--- conflicted
+++ resolved
@@ -46,12 +46,8 @@
     V_el = MixedElement([X_el, M_el])
 
     results = []
-<<<<<<< HEAD
-    for i in range(0, 15):
-=======
     # Standard solve, estimate, mark, refine loop.
     for i in range(0, 10):
->>>>>>> f6410240
         V = FunctionSpace(mesh, V_el)
 
         result = {}
@@ -180,16 +176,12 @@
     # The first estimation problem consists of two Poisson sub-problems. We
     # solve both simultaneously in block diagonal system.
     X_element_f = VectorElement('DG', triangle, 3)
-<<<<<<< HEAD
-    X_element_g = VectorElement('DG', triangle, 1)
-=======
 
     # We construct the interpolation operator between the fine and coarse space
     # by placing two scalar interpolation operators into a block diagonal
     # system.
     S_element_f = FiniteElement('DG', triangle, 3)
     S_element_g = FiniteElement('DG', triangle, 1)
->>>>>>> f6410240
 
     N_X = fenics_error_estimation.create_interpolation(
         X_element_f, X_element_g)
@@ -219,8 +211,6 @@
     # Solve the two Poisson estimation problems on the special space.
     e_h = fenics_error_estimation.estimate(a_X_e, L_X_e, N_X, bcs)
 
-<<<<<<< HEAD
-=======
     # The second estimation problem. Local projection of cell residual to
     # special space.
     M_element_f = FiniteElement('DG', triangle, 2)
@@ -237,7 +227,6 @@
     # From Khan et al.
     a_M_e = rho_d**(-1)*inner(p_M_f, q_M_f)*dx
 
->>>>>>> f6410240
     r_K = div(u_h) + (1./lmbda)*p_h
 
     # Compute the Khan et al. local estimator.
