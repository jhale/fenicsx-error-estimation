--- conflicted
+++ resolved
@@ -67,19 +67,9 @@
     }
   }
 }
-<<<<<<< HEAD
 
 // Test all
 int XMLMeshData_main(int argc, char **argv) {
     testing::InitGoogleTest(&argc, argv);
     return RUN_ALL_TESTS();
-}
-=======
-//-----------------------------------------------------------------------------
-int main(int argc, char **argv)
-{
-  testing::InitGoogleTest(&argc, argv);
-  return RUN_ALL_TESTS();
-}
-//-----------------------------------------------------------------------------
->>>>>>> 42bfd073
+}