"""Unit tests for geometric multigrid via PETSc"""

# Copyright (C) 2016 Patrick E. Farrell and Garth N. Wells
#
# This file is part of DOLFIN.
#
# DOLFIN is free software: you can redistribute it and/or modify
# it under the terms of the GNU Lesser General Public License as published by
# the Free Software Foundation, either version 3 of the License, or
# (at your option) any later version.
#
# DOLFIN is distributed in the hope that it will be useful,
# but WITHOUT ANY WARRANTY; without even the implied warranty of
# MERCHANTABILITY or FITNESS FOR A PARTICULAR PURPOSE. See the
# GNU Lesser General Public License for more details.
#
# You should have received a copy of the GNU Lesser General Public License
# along with DOLFIN. If not, see <http://www.gnu.org/licenses/>.

from dolfin import *
from petsc4py import PETSc

SubSystemsManager.init_petsc()
PETSc.Sys.popErrorHandler()

from dolfin import *
import pytest
from dolfin_utils.test import skip_if_not_PETSc, skip_if_not_petsc4py, pushpop_parameters

@skip_if_not_petsc4py
def test_mg_solver_laplace(pushpop_parameters):

    parameters["linear_algebra_backend"] = "PETSc"

    mesh0 = UnitSquareMesh(5, 5)
    mesh1 = UnitSquareMesh(16, 16)
    mesh2 = UnitSquareMesh(32, 132)

    V0 = FunctionSpace(mesh0, "Lagrange", 1)
    V1 = FunctionSpace(mesh1, "Lagrange", 1)
    V2 = FunctionSpace(mesh2, "Lagrange", 1)

    u, v = TrialFunction(V2), TestFunction(V2)
    A = assemble(Constant(1.0)*u*v*dx)
    b = assemble(Constant(1.0)*v*dx)

    norm = 13.0


    spaces = [V0, V1, V2]
    dm_collection = PETScDMCollection(spaces)

    solver = PETScKrylovSolver()
    solver.set_operator(A)

    PETScOptions.set("ksp_type", "richardson")
    PETScOptions.set("pc_type", "mg")
    PETScOptions.set("pc_mg_levels", 3)

    PETScOptions.set("pc_mg_galerkin")
    PETScOptions.set("ksp_monitor_true_residual")

    PETScOptions.set("ksp_atol", 1.0e-12)
    PETScOptions.set("ksp_rtol", 1.0e-12)
    solver.set_from_options()

    from petsc4py import PETSc
    ksp = solver.ksp()

    dm = dm_collection.dm()

    print("DM ref count (0)")
    print(type(dm))
    print(dm.refcount)

    ksp.setDM(dm)
    ksp.setDMActive(False)

    x = PETScVector()
    solver.solve(x, b)

    print("Solver ref count")
    print(ksp.refcount)
    del(solver)
    print(ksp.refcount)

    #print("DM ref count (1)")
    #print(dm.refcount)
    #del(dm)
    #print(dm.refcount)

    # Check multigrid solution against LU solver
    solver = LUSolver(A)
    x_lu = Vector()
    solver.solve(x_lu, b)
<<<<<<< HEAD
    #assert round((x - x_lu).norm("l2"), 10) == 0
=======
    assert round((x - x_lu).norm("l2"), 10) == 0

@skip_if_not_petsc4py
def test_mg_solver_stokes(pushpop_parameters):

    parameters["linear_algebra_backend"] = "PETSc"

    mesh0 = UnitCubeMesh(2, 2, 2)
    mesh1 = UnitCubeMesh(4, 4, 4)
    mesh2 = UnitCubeMesh(8, 8, 8)

    Ve = VectorElement("CG", mesh0.ufl_cell(), 2)
    Qe = FiniteElement("CG", mesh0.ufl_cell(), 1)
    Ze = MixedElement([Ve, Qe])

    Z0 = FunctionSpace(mesh0, Ze)
    Z1 = FunctionSpace(mesh1, Ze)
    Z2 = FunctionSpace(mesh2, Ze)
    W  = Z2

    # Boundaries
    def right(x, on_boundary): return x[0] > (1.0 - DOLFIN_EPS)
    def left(x, on_boundary): return x[0] < DOLFIN_EPS
    def top_bottom(x, on_boundary):
        return x[1] > 1.0 - DOLFIN_EPS or x[1] < DOLFIN_EPS

    # No-slip boundary condition for velocity
    noslip = Constant((0.0, 0.0, 0.0))
    bc0 = DirichletBC(W.sub(0), noslip, top_bottom)

    # Inflow boundary condition for velocity
    inflow = Expression(("-sin(x[1]*pi)", "0.0", "0.0"), degree=2)
    bc1 = DirichletBC(W.sub(0), inflow, right)

    # Collect boundary conditions
    bcs = [bc0, bc1]

    # Define variational problem
    (u, p) = TrialFunctions(W)
    (v, q) = TestFunctions(W)
    f = Constant((0.0, 0.0, 0.0))
    a = inner(grad(u), grad(v))*dx + div(v)*p*dx + q*div(u)*dx
    L = inner(f, v)*dx

    # Form for use in constructing preconditioner matrix
    b = inner(grad(u), grad(v))*dx + p*q*dx

    # Assemble system
    A, bb = assemble_system(a, L, bcs)

    # Assemble preconditioner system
    P, btmp = assemble_system(b, L, bcs)

    spaces = [Z0, Z1, Z2]
    dm_collection = PETScDMCollection(spaces)

    solver = PETScKrylovSolver()
    solver.set_operators(A, P)

    PETScOptions.set("ksp_type", "gcr")
    PETScOptions.set("pc_type", "mg")
    PETScOptions.set("pc_mg_levels", 3)
    PETScOptions.set("pc_mg_galerkin")
    PETScOptions.set("ksp_monitor_true_residual")

    PETScOptions.set("ksp_atol", 1.0e-10)
    PETScOptions.set("ksp_rtol", 1.0e-10)
    solver.set_from_options()

    from petsc4py import PETSc

    ksp = solver.ksp()

    ksp.setDM(dm_collection.fine())
    ksp.setDMActive(False)

    x = PETScVector()
    solver.solve(x, bb)

    # Check multigrid solution against LU solver
    solver = LUSolver(A)
    x_lu = Vector()
    solver.solve(x_lu, bb)
    assert round((x - x_lu).norm("l2"), 10) == 0
>>>>>>> b44ba20f
<|MERGE_RESOLUTION|>--- conflicted
+++ resolved
@@ -93,10 +93,8 @@
     solver = LUSolver(A)
     x_lu = Vector()
     solver.solve(x_lu, b)
-<<<<<<< HEAD
     #assert round((x - x_lu).norm("l2"), 10) == 0
-=======
-    assert round((x - x_lu).norm("l2"), 10) == 0
+
 
 @skip_if_not_petsc4py
 def test_mg_solver_stokes(pushpop_parameters):
@@ -169,7 +167,7 @@
 
     ksp = solver.ksp()
 
-    ksp.setDM(dm_collection.fine())
+    ksp.setDM(dm_collection.dm())
     ksp.setDMActive(False)
 
     x = PETScVector()
@@ -179,5 +177,4 @@
     solver = LUSolver(A)
     x_lu = Vector()
     solver.solve(x_lu, bb)
-    assert round((x - x_lu).norm("l2"), 10) == 0
->>>>>>> b44ba20f
+    assert round((x - x_lu).norm("l2"), 10) == 0